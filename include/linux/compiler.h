/* SPDX-License-Identifier: GPL-2.0 */
#ifndef __LINUX_COMPILER_H
#define __LINUX_COMPILER_H

#include <linux/compiler_types.h>

#ifndef __ASSEMBLY__

#ifdef __KERNEL__

/*
 * Note: DISABLE_BRANCH_PROFILING can be used by special lowlevel code
 * to disable branch tracing on a per file basis.
 */
#if defined(CONFIG_TRACE_BRANCH_PROFILING) \
    && !defined(DISABLE_BRANCH_PROFILING) && !defined(__CHECKER__)
void ftrace_likely_update(struct ftrace_likely_data *f, int val,
			  int expect, int is_constant);

#define likely_notrace(x)	__builtin_expect(!!(x), 1)
#define unlikely_notrace(x)	__builtin_expect(!!(x), 0)

#define __branch_check__(x, expect, is_constant) ({			\
			long ______r;					\
			static struct ftrace_likely_data		\
				__aligned(4)				\
				__section(_ftrace_annotated_branch)	\
				______f = {				\
				.data.func = __func__,			\
				.data.file = __FILE__,			\
				.data.line = __LINE__,			\
			};						\
			______r = __builtin_expect(!!(x), expect);	\
			ftrace_likely_update(&______f, ______r,		\
					     expect, is_constant);	\
			______r;					\
		})

/*
 * Using __builtin_constant_p(x) to ignore cases where the return
 * value is always the same.  This idea is taken from a similar patch
 * written by Daniel Walker.
 */
# ifndef likely
#  define likely(x)	(__branch_check__(x, 1, __builtin_constant_p(x)))
# endif
# ifndef unlikely
#  define unlikely(x)	(__branch_check__(x, 0, __builtin_constant_p(x)))
# endif

#ifdef CONFIG_PROFILE_ALL_BRANCHES
/*
 * "Define 'is'", Bill Clinton
 * "Define 'if'", Steven Rostedt
 */
#define if(cond, ...) if ( __trace_if_var( !!(cond , ## __VA_ARGS__) ) )

#define __trace_if_var(cond) (__builtin_constant_p(cond) ? (cond) : __trace_if_value(cond))

#define __trace_if_value(cond) ({			\
	static struct ftrace_branch_data		\
		__aligned(4)				\
		__section(_ftrace_branch)		\
		__if_trace = {				\
			.func = __func__,		\
			.file = __FILE__,		\
			.line = __LINE__,		\
		};					\
	(cond) ?					\
		(__if_trace.miss_hit[1]++,1) :		\
		(__if_trace.miss_hit[0]++,0);		\
})

#endif /* CONFIG_PROFILE_ALL_BRANCHES */

#else
# define likely(x)	__builtin_expect(!!(x), 1)
# define unlikely(x)	__builtin_expect(!!(x), 0)
#endif

/* Optimization barrier */
#ifndef barrier
# define barrier() __memory_barrier()
#endif

#ifndef barrier_data
# define barrier_data(ptr) barrier()
#endif

/* workaround for GCC PR82365 if needed */
#ifndef barrier_before_unreachable
# define barrier_before_unreachable() do { } while (0)
#endif

/* Unreachable code */
#ifdef CONFIG_STACK_VALIDATION
/*
 * These macros help objtool understand GCC code flow for unreachable code.
 * The __COUNTER__ based labels are a hack to make each instance of the macros
 * unique, to convince GCC not to merge duplicate inline asm statements.
 */
#define annotate_reachable() ({						\
	asm volatile("%c0:\n\t"						\
		     ".pushsection .discard.reachable\n\t"		\
		     ".long %c0b - .\n\t"				\
		     ".popsection\n\t" : : "i" (__COUNTER__));		\
})
#define annotate_unreachable() ({					\
	asm volatile("%c0:\n\t"						\
		     ".pushsection .discard.unreachable\n\t"		\
		     ".long %c0b - .\n\t"				\
		     ".popsection\n\t" : : "i" (__COUNTER__));		\
})
#define ASM_UNREACHABLE							\
	"999:\n\t"							\
	".pushsection .discard.unreachable\n\t"				\
	".long 999b - .\n\t"						\
	".popsection\n\t"

/* Annotate a C jump table to allow objtool to follow the code flow */
<<<<<<< HEAD
#define __annotate_jump_table __section(".rodata..c_jump_table")
=======
#define __annotate_jump_table __section(.rodata..c_jump_table)
>>>>>>> bb831786

#else
#define annotate_reachable()
#define annotate_unreachable()
#define __annotate_jump_table
#endif

#ifndef ASM_UNREACHABLE
# define ASM_UNREACHABLE
#endif
#ifndef unreachable
# define unreachable() do {		\
	annotate_unreachable();		\
	__builtin_unreachable();	\
} while (0)
#endif

/*
 * KENTRY - kernel entry point
 * This can be used to annotate symbols (functions or data) that are used
 * without their linker symbol being referenced explicitly. For example,
 * interrupt vector handlers, or functions in the kernel image that are found
 * programatically.
 *
 * Not required for symbols exported with EXPORT_SYMBOL, or initcalls. Those
 * are handled in their own way (with KEEP() in linker scripts).
 *
 * KENTRY can be avoided if the symbols in question are marked as KEEP() in the
 * linker script. For example an architecture could KEEP() its entire
 * boot/exception vector code rather than annotate each function and data.
 */
#ifndef KENTRY
# define KENTRY(sym)						\
	extern typeof(sym) sym;					\
	static const unsigned long __kentry_##sym		\
	__used							\
	__section("___kentry" "+" #sym )			\
	= (unsigned long)&sym;
#endif

#ifndef RELOC_HIDE
# define RELOC_HIDE(ptr, off)					\
  ({ unsigned long __ptr;					\
     __ptr = (unsigned long) (ptr);				\
    (typeof(ptr)) (__ptr + (off)); })
#endif

#ifndef OPTIMIZER_HIDE_VAR
/* Make the optimizer believe the variable can be manipulated arbitrarily. */
#define OPTIMIZER_HIDE_VAR(var)						\
	__asm__ ("" : "=r" (var) : "0" (var))
#endif

/* Not-quite-unique ID. */
#ifndef __UNIQUE_ID
# define __UNIQUE_ID(prefix) __PASTE(__PASTE(__UNIQUE_ID_, prefix), __LINE__)
#endif

#include <uapi/linux/types.h>

#define __READ_ONCE_SIZE						\
({									\
	switch (size) {							\
	case 1: *(__u8 *)res = *(volatile __u8 *)p; break;		\
	case 2: *(__u16 *)res = *(volatile __u16 *)p; break;		\
	case 4: *(__u32 *)res = *(volatile __u32 *)p; break;		\
	case 8: *(__u64 *)res = *(volatile __u64 *)p; break;		\
	default:							\
		barrier();						\
		__builtin_memcpy((void *)res, (const void *)p, size);	\
		barrier();						\
	}								\
})

static __always_inline
void __read_once_size(const volatile void *p, void *res, int size)
{
	__READ_ONCE_SIZE;
}

#ifdef CONFIG_KASAN
/*
 * We can't declare function 'inline' because __no_sanitize_address confilcts
 * with inlining. Attempt to inline it may cause a build failure.
 * 	https://gcc.gnu.org/bugzilla/show_bug.cgi?id=67368
 * '__maybe_unused' allows us to avoid defined-but-not-used warnings.
 */
# define __no_kasan_or_inline __no_sanitize_address notrace __maybe_unused
#else
# define __no_kasan_or_inline __always_inline
#endif

static __no_kasan_or_inline
void __read_once_size_nocheck(const volatile void *p, void *res, int size)
{
	__READ_ONCE_SIZE;
}

static __always_inline void __write_once_size(volatile void *p, void *res, int size)
{
	switch (size) {
	case 1: *(volatile __u8 *)p = *(__u8 *)res; break;
	case 2: *(volatile __u16 *)p = *(__u16 *)res; break;
	case 4: *(volatile __u32 *)p = *(__u32 *)res; break;
	case 8: *(volatile __u64 *)p = *(__u64 *)res; break;
	default:
		barrier();
		__builtin_memcpy((void *)p, (const void *)res, size);
		barrier();
	}
}

/*
 * Prevent the compiler from merging or refetching reads or writes. The
 * compiler is also forbidden from reordering successive instances of
 * READ_ONCE and WRITE_ONCE, but only when the compiler is aware of some
 * particular ordering. One way to make the compiler aware of ordering is to
 * put the two invocations of READ_ONCE or WRITE_ONCE in different C
 * statements.
 *
 * These two macros will also work on aggregate data types like structs or
 * unions. If the size of the accessed data type exceeds the word size of
 * the machine (e.g., 32 bits or 64 bits) READ_ONCE() and WRITE_ONCE() will
 * fall back to memcpy(). There's at least two memcpy()s: one for the
 * __builtin_memcpy() and then one for the macro doing the copy of variable
 * - '__u' allocated on the stack.
 *
 * Their two major use cases are: (1) Mediating communication between
 * process-level code and irq/NMI handlers, all running on the same CPU,
 * and (2) Ensuring that the compiler does not fold, spindle, or otherwise
 * mutilate accesses that either do not require ordering or that interact
 * with an explicit memory barrier or atomic instruction that provides the
 * required ordering.
 */
#include <asm/barrier.h>
#include <linux/kasan-checks.h>

#define __READ_ONCE(x, check)						\
({									\
	union { typeof(x) __val; char __c[1]; } __u;			\
	if (check)							\
		__read_once_size(&(x), __u.__c, sizeof(x));		\
	else								\
		__read_once_size_nocheck(&(x), __u.__c, sizeof(x));	\
	smp_read_barrier_depends(); /* Enforce dependency ordering from x */ \
	__u.__val;							\
})
#define READ_ONCE(x) __READ_ONCE(x, 1)

/*
 * Use READ_ONCE_NOCHECK() instead of READ_ONCE() if you need
 * to hide memory access from KASAN.
 */
#define READ_ONCE_NOCHECK(x) __READ_ONCE(x, 0)

static __no_kasan_or_inline
unsigned long read_word_at_a_time(const void *addr)
{
	kasan_check_read(addr, 1);
	return *(unsigned long *)addr;
}

#define WRITE_ONCE(x, val) \
({							\
	union { typeof(x) __val; char __c[1]; } __u =	\
		{ .__val = (__force typeof(x)) (val) }; \
	__write_once_size(&(x), __u.__c, sizeof(x));	\
	__u.__val;					\
})

#endif /* __KERNEL__ */

/*
 * Force the compiler to emit 'sym' as a symbol, so that we can reference
 * it from inline assembler. Necessary in case 'sym' could be inlined
 * otherwise, or eliminated entirely due to lack of references that are
 * visible to the compiler.
 */
#define __ADDRESSABLE(sym) \
	static void * __section(.discard.addressable) __used \
		__PASTE(__addressable_##sym, __LINE__) = (void *)&sym;

/**
 * offset_to_ptr - convert a relative memory offset to an absolute pointer
 * @off:	the address of the 32-bit offset value
 */
static inline void *offset_to_ptr(const int *off)
{
	return (void *)((unsigned long)off + *off);
}

#endif /* __ASSEMBLY__ */

/* Compile time object size, -1 for unknown */
#ifndef __compiletime_object_size
# define __compiletime_object_size(obj) -1
#endif
#ifndef __compiletime_warning
# define __compiletime_warning(message)
#endif
#ifndef __compiletime_error
# define __compiletime_error(message)
#endif

#ifdef __OPTIMIZE__
# define __compiletime_assert(condition, msg, prefix, suffix)		\
	do {								\
		extern void prefix ## suffix(void) __compiletime_error(msg); \
		if (!(condition))					\
			prefix ## suffix();				\
	} while (0)
#else
# define __compiletime_assert(condition, msg, prefix, suffix) do { } while (0)
#endif

#define _compiletime_assert(condition, msg, prefix, suffix) \
	__compiletime_assert(condition, msg, prefix, suffix)

/**
 * compiletime_assert - break build and emit msg if condition is false
 * @condition: a compile-time constant condition to check
 * @msg:       a message to emit if condition is false
 *
 * In tradition of POSIX assert, this macro will break the build if the
 * supplied condition is *false*, emitting the supplied error message if the
 * compiler has support to do so.
 */
#define compiletime_assert(condition, msg) \
	_compiletime_assert(condition, msg, __compiletime_assert_, __LINE__)

#define compiletime_assert_atomic_type(t)				\
	compiletime_assert(__native_word(t),				\
		"Need native word sized stores/loads for atomicity.")

/* &a[0] degrades to a pointer: a different type from an array */
#define __must_be_array(a)	BUILD_BUG_ON_ZERO(__same_type((a), &(a)[0]))

#endif /* __LINUX_COMPILER_H */<|MERGE_RESOLUTION|>--- conflicted
+++ resolved
@@ -118,11 +118,7 @@
 	".popsection\n\t"
 
 /* Annotate a C jump table to allow objtool to follow the code flow */
-<<<<<<< HEAD
-#define __annotate_jump_table __section(".rodata..c_jump_table")
-=======
 #define __annotate_jump_table __section(.rodata..c_jump_table)
->>>>>>> bb831786
 
 #else
 #define annotate_reachable()
