--- conflicted
+++ resolved
@@ -35,13 +35,10 @@
 #define KASAN_SHADOW_INIT 0
 #endif
 
-<<<<<<< HEAD
-=======
 #ifndef PTE_HWTABLE_PTRS
 #define PTE_HWTABLE_PTRS 0
 #endif
 
->>>>>>> c93199e9
 extern unsigned char kasan_early_shadow_page[PAGE_SIZE];
 extern pte_t kasan_early_shadow_pte[PTRS_PER_PTE + PTE_HWTABLE_PTRS];
 extern pmd_t kasan_early_shadow_pmd[PTRS_PER_PMD];
@@ -202,7 +199,6 @@
 	if (kasan_enabled())
 		__kasan_slab_free_mempool(ptr, ip);
 }
-<<<<<<< HEAD
 
 void * __must_check __kasan_slab_alloc(struct kmem_cache *s,
 				       void *object, gfp_t flags);
@@ -234,39 +230,6 @@
 	return (void *)ptr;
 }
 
-=======
-
-void * __must_check __kasan_slab_alloc(struct kmem_cache *s,
-				       void *object, gfp_t flags);
-static __always_inline void * __must_check kasan_slab_alloc(
-				struct kmem_cache *s, void *object, gfp_t flags)
-{
-	if (kasan_enabled())
-		return __kasan_slab_alloc(s, object, flags);
-	return object;
-}
-
-void * __must_check __kasan_kmalloc(struct kmem_cache *s, const void *object,
-				    size_t size, gfp_t flags);
-static __always_inline void * __must_check kasan_kmalloc(struct kmem_cache *s,
-				const void *object, size_t size, gfp_t flags)
-{
-	if (kasan_enabled())
-		return __kasan_kmalloc(s, object, size, flags);
-	return (void *)object;
-}
-
-void * __must_check __kasan_kmalloc_large(const void *ptr,
-					  size_t size, gfp_t flags);
-static __always_inline void * __must_check kasan_kmalloc_large(const void *ptr,
-						      size_t size, gfp_t flags)
-{
-	if (kasan_enabled())
-		return __kasan_kmalloc_large(ptr, size, flags);
-	return (void *)ptr;
-}
-
->>>>>>> c93199e9
 void * __must_check __kasan_krealloc(const void *object,
 				     size_t new_size, gfp_t flags);
 static __always_inline void * __must_check kasan_krealloc(const void *object,
@@ -316,7 +279,6 @@
 }
 static inline bool kasan_slab_free(struct kmem_cache *s, void *object,
 				   unsigned long ip)
-<<<<<<< HEAD
 {
 	return false;
 }
@@ -324,15 +286,6 @@
 static inline void *kasan_slab_alloc(struct kmem_cache *s, void *object,
 				   gfp_t flags)
 {
-=======
-{
-	return false;
-}
-static inline void kasan_slab_free_mempool(void *ptr, unsigned long ip) {}
-static inline void *kasan_slab_alloc(struct kmem_cache *s, void *object,
-				   gfp_t flags)
-{
->>>>>>> c93199e9
 	return object;
 }
 static inline void *kasan_kmalloc(struct kmem_cache *s, const void *object,
