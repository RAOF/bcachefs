/* SPDX-License-Identifier: GPL-2.0-or-later */
/*
 * Copyright (C) 2015 Josh Poimboeuf <jpoimboe@redhat.com>
 */

#ifndef _WARN_H
#define _WARN_H

#include <stdlib.h>
#include <string.h>
#include <sys/types.h>
#include <sys/stat.h>
#include <fcntl.h>
#include <objtool/builtin.h>
#include <objtool/elf.h>

extern const char *objname;

static inline char *offstr(struct section *sec, unsigned long offset)
{
	bool is_text = (sec->sh.sh_flags & SHF_EXECINSTR);
	struct symbol *sym = NULL;
	char *str;
	int len;

<<<<<<< HEAD
	func = find_func_containing(sec, offset);
	if (!func)
		func = find_symbol_containing(sec, offset);
	if (func) {
		name = func->name;
		name_off = offset - func->offset;
=======
	if (is_text)
		sym = find_func_containing(sec, offset);
	if (!sym)
		sym = find_symbol_containing(sec, offset);

	if (sym) {
		str = malloc(strlen(sym->name) + strlen(sec->name) + 40);
		len = sprintf(str, "%s+0x%lx", sym->name, offset - sym->offset);
		if (opts.sec_address)
			sprintf(str+len, " (%s+0x%lx)", sec->name, offset);
>>>>>>> 88084a3d
	} else {
		str = malloc(strlen(sec->name) + 20);
		sprintf(str, "%s+0x%lx", sec->name, offset);
	}

	return str;
}

#define WARN(format, ...)				\
	fprintf(stderr,					\
		"%s: warning: objtool: " format "\n",	\
		objname, ##__VA_ARGS__)

#define WARN_FUNC(format, sec, offset, ...)		\
({							\
	char *_str = offstr(sec, offset);		\
	WARN("%s: " format, _str, ##__VA_ARGS__);	\
	free(_str);					\
})

#define BT_FUNC(format, insn, ...)			\
({							\
	struct instruction *_insn = (insn);		\
	char *_str = offstr(_insn->sec, _insn->offset); \
	WARN("  %s: " format, _str, ##__VA_ARGS__);	\
	free(_str);					\
})

#define WARN_ELF(format, ...)				\
	WARN(format ": %s", ##__VA_ARGS__, elf_errmsg(-1))

#endif /* _WARN_H */<|MERGE_RESOLUTION|>--- conflicted
+++ resolved
@@ -23,14 +23,6 @@
 	char *str;
 	int len;
 
-<<<<<<< HEAD
-	func = find_func_containing(sec, offset);
-	if (!func)
-		func = find_symbol_containing(sec, offset);
-	if (func) {
-		name = func->name;
-		name_off = offset - func->offset;
-=======
 	if (is_text)
 		sym = find_func_containing(sec, offset);
 	if (!sym)
@@ -41,7 +33,6 @@
 		len = sprintf(str, "%s+0x%lx", sym->name, offset - sym->offset);
 		if (opts.sec_address)
 			sprintf(str+len, " (%s+0x%lx)", sec->name, offset);
->>>>>>> 88084a3d
 	} else {
 		str = malloc(strlen(sec->name) + 20);
 		sprintf(str, "%s+0x%lx", sec->name, offset);
