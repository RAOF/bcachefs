/*
 * GTT virtualization
 *
 * Copyright(c) 2011-2016 Intel Corporation. All rights reserved.
 *
 * Permission is hereby granted, free of charge, to any person obtaining a
 * copy of this software and associated documentation files (the "Software"),
 * to deal in the Software without restriction, including without limitation
 * the rights to use, copy, modify, merge, publish, distribute, sublicense,
 * and/or sell copies of the Software, and to permit persons to whom the
 * Software is furnished to do so, subject to the following conditions:
 *
 * The above copyright notice and this permission notice (including the next
 * paragraph) shall be included in all copies or substantial portions of the
 * Software.
 *
 * THE SOFTWARE IS PROVIDED "AS IS", WITHOUT WARRANTY OF ANY KIND, EXPRESS OR
 * IMPLIED, INCLUDING BUT NOT LIMITED TO THE WARRANTIES OF MERCHANTABILITY,
 * FITNESS FOR A PARTICULAR PURPOSE AND NONINFRINGEMENT.  IN NO EVENT SHALL
 * THE AUTHORS OR COPYRIGHT HOLDERS BE LIABLE FOR ANY CLAIM, DAMAGES OR OTHER
 * LIABILITY, WHETHER IN AN ACTION OF CONTRACT, TORT OR OTHERWISE, ARISING FROM,
 * OUT OF OR IN CONNECTION WITH THE SOFTWARE OR THE USE OR OTHER DEALINGS IN THE
 * SOFTWARE.
 *
 * Authors:
 *    Zhi Wang <zhi.a.wang@intel.com>
 *    Zhenyu Wang <zhenyuw@linux.intel.com>
 *    Xiao Zheng <xiao.zheng@intel.com>
 *
 * Contributors:
 *    Min He <min.he@intel.com>
 *    Bing Niu <bing.niu@intel.com>
 *
 */

#include "i915_drv.h"
#include "gvt.h"
#include "i915_pvinfo.h"
#include "trace.h"

static bool enable_out_of_sync = false;
static int preallocated_oos_pages = 8192;

/*
 * validate a gm address and related range size,
 * translate it to host gm address
 */
bool intel_gvt_ggtt_validate_range(struct intel_vgpu *vgpu, u64 addr, u32 size)
{
	if ((!vgpu_gmadr_is_valid(vgpu, addr)) || (size
			&& !vgpu_gmadr_is_valid(vgpu, addr + size - 1))) {
		gvt_vgpu_err("invalid range gmadr 0x%llx size 0x%x\n",
				addr, size);
		return false;
	}
	return true;
}

/* translate a guest gmadr to host gmadr */
int intel_gvt_ggtt_gmadr_g2h(struct intel_vgpu *vgpu, u64 g_addr, u64 *h_addr)
{
	if (WARN(!vgpu_gmadr_is_valid(vgpu, g_addr),
		 "invalid guest gmadr %llx\n", g_addr))
		return -EACCES;

	if (vgpu_gmadr_is_aperture(vgpu, g_addr))
		*h_addr = vgpu_aperture_gmadr_base(vgpu)
			  + (g_addr - vgpu_aperture_offset(vgpu));
	else
		*h_addr = vgpu_hidden_gmadr_base(vgpu)
			  + (g_addr - vgpu_hidden_offset(vgpu));
	return 0;
}

/* translate a host gmadr to guest gmadr */
int intel_gvt_ggtt_gmadr_h2g(struct intel_vgpu *vgpu, u64 h_addr, u64 *g_addr)
{
	if (WARN(!gvt_gmadr_is_valid(vgpu->gvt, h_addr),
		 "invalid host gmadr %llx\n", h_addr))
		return -EACCES;

	if (gvt_gmadr_is_aperture(vgpu->gvt, h_addr))
		*g_addr = vgpu_aperture_gmadr_base(vgpu)
			+ (h_addr - gvt_aperture_gmadr_base(vgpu->gvt));
	else
		*g_addr = vgpu_hidden_gmadr_base(vgpu)
			+ (h_addr - gvt_hidden_gmadr_base(vgpu->gvt));
	return 0;
}

int intel_gvt_ggtt_index_g2h(struct intel_vgpu *vgpu, unsigned long g_index,
			     unsigned long *h_index)
{
	u64 h_addr;
	int ret;

	ret = intel_gvt_ggtt_gmadr_g2h(vgpu, g_index << GTT_PAGE_SHIFT,
				       &h_addr);
	if (ret)
		return ret;

	*h_index = h_addr >> GTT_PAGE_SHIFT;
	return 0;
}

int intel_gvt_ggtt_h2g_index(struct intel_vgpu *vgpu, unsigned long h_index,
			     unsigned long *g_index)
{
	u64 g_addr;
	int ret;

	ret = intel_gvt_ggtt_gmadr_h2g(vgpu, h_index << GTT_PAGE_SHIFT,
				       &g_addr);
	if (ret)
		return ret;

	*g_index = g_addr >> GTT_PAGE_SHIFT;
	return 0;
}

#define gtt_type_is_entry(type) \
	(type > GTT_TYPE_INVALID && type < GTT_TYPE_PPGTT_ENTRY \
	 && type != GTT_TYPE_PPGTT_PTE_ENTRY \
	 && type != GTT_TYPE_PPGTT_ROOT_ENTRY)

#define gtt_type_is_pt(type) \
	(type >= GTT_TYPE_PPGTT_PTE_PT && type < GTT_TYPE_MAX)

#define gtt_type_is_pte_pt(type) \
	(type == GTT_TYPE_PPGTT_PTE_PT)

#define gtt_type_is_root_pointer(type) \
	(gtt_type_is_entry(type) && type > GTT_TYPE_PPGTT_ROOT_ENTRY)

#define gtt_init_entry(e, t, p, v) do { \
	(e)->type = t; \
	(e)->pdev = p; \
	memcpy(&(e)->val64, &v, sizeof(v)); \
} while (0)

/*
 * Mappings between GTT_TYPE* enumerations.
 * Following information can be found according to the given type:
 * - type of next level page table
 * - type of entry inside this level page table
 * - type of entry with PSE set
 *
 * If the given type doesn't have such a kind of information,
 * e.g. give a l4 root entry type, then request to get its PSE type,
 * give a PTE page table type, then request to get its next level page
 * table type, as we know l4 root entry doesn't have a PSE bit,
 * and a PTE page table doesn't have a next level page table type,
 * GTT_TYPE_INVALID will be returned. This is useful when traversing a
 * page table.
 */

struct gtt_type_table_entry {
	int entry_type;
	int next_pt_type;
	int pse_entry_type;
};

#define GTT_TYPE_TABLE_ENTRY(type, e_type, npt_type, pse_type) \
	[type] = { \
		.entry_type = e_type, \
		.next_pt_type = npt_type, \
		.pse_entry_type = pse_type, \
	}

static struct gtt_type_table_entry gtt_type_table[] = {
	GTT_TYPE_TABLE_ENTRY(GTT_TYPE_PPGTT_ROOT_L4_ENTRY,
			GTT_TYPE_PPGTT_ROOT_L4_ENTRY,
			GTT_TYPE_PPGTT_PML4_PT,
			GTT_TYPE_INVALID),
	GTT_TYPE_TABLE_ENTRY(GTT_TYPE_PPGTT_PML4_PT,
			GTT_TYPE_PPGTT_PML4_ENTRY,
			GTT_TYPE_PPGTT_PDP_PT,
			GTT_TYPE_INVALID),
	GTT_TYPE_TABLE_ENTRY(GTT_TYPE_PPGTT_PML4_ENTRY,
			GTT_TYPE_PPGTT_PML4_ENTRY,
			GTT_TYPE_PPGTT_PDP_PT,
			GTT_TYPE_INVALID),
	GTT_TYPE_TABLE_ENTRY(GTT_TYPE_PPGTT_PDP_PT,
			GTT_TYPE_PPGTT_PDP_ENTRY,
			GTT_TYPE_PPGTT_PDE_PT,
			GTT_TYPE_PPGTT_PTE_1G_ENTRY),
	GTT_TYPE_TABLE_ENTRY(GTT_TYPE_PPGTT_ROOT_L3_ENTRY,
			GTT_TYPE_PPGTT_ROOT_L3_ENTRY,
			GTT_TYPE_PPGTT_PDE_PT,
			GTT_TYPE_PPGTT_PTE_1G_ENTRY),
	GTT_TYPE_TABLE_ENTRY(GTT_TYPE_PPGTT_PDP_ENTRY,
			GTT_TYPE_PPGTT_PDP_ENTRY,
			GTT_TYPE_PPGTT_PDE_PT,
			GTT_TYPE_PPGTT_PTE_1G_ENTRY),
	GTT_TYPE_TABLE_ENTRY(GTT_TYPE_PPGTT_PDE_PT,
			GTT_TYPE_PPGTT_PDE_ENTRY,
			GTT_TYPE_PPGTT_PTE_PT,
			GTT_TYPE_PPGTT_PTE_2M_ENTRY),
	GTT_TYPE_TABLE_ENTRY(GTT_TYPE_PPGTT_PDE_ENTRY,
			GTT_TYPE_PPGTT_PDE_ENTRY,
			GTT_TYPE_PPGTT_PTE_PT,
			GTT_TYPE_PPGTT_PTE_2M_ENTRY),
	GTT_TYPE_TABLE_ENTRY(GTT_TYPE_PPGTT_PTE_PT,
			GTT_TYPE_PPGTT_PTE_4K_ENTRY,
			GTT_TYPE_INVALID,
			GTT_TYPE_INVALID),
	GTT_TYPE_TABLE_ENTRY(GTT_TYPE_PPGTT_PTE_4K_ENTRY,
			GTT_TYPE_PPGTT_PTE_4K_ENTRY,
			GTT_TYPE_INVALID,
			GTT_TYPE_INVALID),
	GTT_TYPE_TABLE_ENTRY(GTT_TYPE_PPGTT_PTE_2M_ENTRY,
			GTT_TYPE_PPGTT_PDE_ENTRY,
			GTT_TYPE_INVALID,
			GTT_TYPE_PPGTT_PTE_2M_ENTRY),
	GTT_TYPE_TABLE_ENTRY(GTT_TYPE_PPGTT_PTE_1G_ENTRY,
			GTT_TYPE_PPGTT_PDP_ENTRY,
			GTT_TYPE_INVALID,
			GTT_TYPE_PPGTT_PTE_1G_ENTRY),
	GTT_TYPE_TABLE_ENTRY(GTT_TYPE_GGTT_PTE,
			GTT_TYPE_GGTT_PTE,
			GTT_TYPE_INVALID,
			GTT_TYPE_INVALID),
};

static inline int get_next_pt_type(int type)
{
	return gtt_type_table[type].next_pt_type;
}

static inline int get_entry_type(int type)
{
	return gtt_type_table[type].entry_type;
}

static inline int get_pse_type(int type)
{
	return gtt_type_table[type].pse_entry_type;
}

static u64 read_pte64(struct drm_i915_private *dev_priv, unsigned long index)
{
	void __iomem *addr = (gen8_pte_t __iomem *)dev_priv->ggtt.gsm + index;

	return readq(addr);
}

static void write_pte64(struct drm_i915_private *dev_priv,
		unsigned long index, u64 pte)
{
	void __iomem *addr = (gen8_pte_t __iomem *)dev_priv->ggtt.gsm + index;

	writeq(pte, addr);

	I915_WRITE(GFX_FLSH_CNTL_GEN6, GFX_FLSH_CNTL_EN);
	POSTING_READ(GFX_FLSH_CNTL_GEN6);
}

static inline struct intel_gvt_gtt_entry *gtt_get_entry64(void *pt,
		struct intel_gvt_gtt_entry *e,
		unsigned long index, bool hypervisor_access, unsigned long gpa,
		struct intel_vgpu *vgpu)
{
	const struct intel_gvt_device_info *info = &vgpu->gvt->device_info;
	int ret;

	if (WARN_ON(info->gtt_entry_size != 8))
		return e;

	if (hypervisor_access) {
		ret = intel_gvt_hypervisor_read_gpa(vgpu, gpa +
				(index << info->gtt_entry_size_shift),
				&e->val64, 8);
		WARN_ON(ret);
	} else if (!pt) {
		e->val64 = read_pte64(vgpu->gvt->dev_priv, index);
	} else {
		e->val64 = *((u64 *)pt + index);
	}
	return e;
}

static inline struct intel_gvt_gtt_entry *gtt_set_entry64(void *pt,
		struct intel_gvt_gtt_entry *e,
		unsigned long index, bool hypervisor_access, unsigned long gpa,
		struct intel_vgpu *vgpu)
{
	const struct intel_gvt_device_info *info = &vgpu->gvt->device_info;
	int ret;

	if (WARN_ON(info->gtt_entry_size != 8))
		return e;

	if (hypervisor_access) {
		ret = intel_gvt_hypervisor_write_gpa(vgpu, gpa +
				(index << info->gtt_entry_size_shift),
				&e->val64, 8);
		WARN_ON(ret);
	} else if (!pt) {
		write_pte64(vgpu->gvt->dev_priv, index, e->val64);
	} else {
		*((u64 *)pt + index) = e->val64;
	}
	return e;
}

#define GTT_HAW 46

#define ADDR_1G_MASK (((1UL << (GTT_HAW - 30 + 1)) - 1) << 30)
#define ADDR_2M_MASK (((1UL << (GTT_HAW - 21 + 1)) - 1) << 21)
#define ADDR_4K_MASK (((1UL << (GTT_HAW - 12 + 1)) - 1) << 12)

static unsigned long gen8_gtt_get_pfn(struct intel_gvt_gtt_entry *e)
{
	unsigned long pfn;

	if (e->type == GTT_TYPE_PPGTT_PTE_1G_ENTRY)
		pfn = (e->val64 & ADDR_1G_MASK) >> 12;
	else if (e->type == GTT_TYPE_PPGTT_PTE_2M_ENTRY)
		pfn = (e->val64 & ADDR_2M_MASK) >> 12;
	else
		pfn = (e->val64 & ADDR_4K_MASK) >> 12;
	return pfn;
}

static void gen8_gtt_set_pfn(struct intel_gvt_gtt_entry *e, unsigned long pfn)
{
	if (e->type == GTT_TYPE_PPGTT_PTE_1G_ENTRY) {
		e->val64 &= ~ADDR_1G_MASK;
		pfn &= (ADDR_1G_MASK >> 12);
	} else if (e->type == GTT_TYPE_PPGTT_PTE_2M_ENTRY) {
		e->val64 &= ~ADDR_2M_MASK;
		pfn &= (ADDR_2M_MASK >> 12);
	} else {
		e->val64 &= ~ADDR_4K_MASK;
		pfn &= (ADDR_4K_MASK >> 12);
	}

	e->val64 |= (pfn << 12);
}

static bool gen8_gtt_test_pse(struct intel_gvt_gtt_entry *e)
{
	/* Entry doesn't have PSE bit. */
	if (get_pse_type(e->type) == GTT_TYPE_INVALID)
		return false;

	e->type = get_entry_type(e->type);
	if (!(e->val64 & (1 << 7)))
		return false;

	e->type = get_pse_type(e->type);
	return true;
}

static bool gen8_gtt_test_present(struct intel_gvt_gtt_entry *e)
{
	/*
	 * i915 writes PDP root pointer registers without present bit,
	 * it also works, so we need to treat root pointer entry
	 * specifically.
	 */
	if (e->type == GTT_TYPE_PPGTT_ROOT_L3_ENTRY
			|| e->type == GTT_TYPE_PPGTT_ROOT_L4_ENTRY)
		return (e->val64 != 0);
	else
		return (e->val64 & (1 << 0));
}

static void gtt_entry_clear_present(struct intel_gvt_gtt_entry *e)
{
	e->val64 &= ~(1 << 0);
}

/*
 * Per-platform GMA routines.
 */
static unsigned long gma_to_ggtt_pte_index(unsigned long gma)
{
	unsigned long x = (gma >> GTT_PAGE_SHIFT);

	trace_gma_index(__func__, gma, x);
	return x;
}

#define DEFINE_PPGTT_GMA_TO_INDEX(prefix, ename, exp) \
static unsigned long prefix##_gma_to_##ename##_index(unsigned long gma) \
{ \
	unsigned long x = (exp); \
	trace_gma_index(__func__, gma, x); \
	return x; \
}

DEFINE_PPGTT_GMA_TO_INDEX(gen8, pte, (gma >> 12 & 0x1ff));
DEFINE_PPGTT_GMA_TO_INDEX(gen8, pde, (gma >> 21 & 0x1ff));
DEFINE_PPGTT_GMA_TO_INDEX(gen8, l3_pdp, (gma >> 30 & 0x3));
DEFINE_PPGTT_GMA_TO_INDEX(gen8, l4_pdp, (gma >> 30 & 0x1ff));
DEFINE_PPGTT_GMA_TO_INDEX(gen8, pml4, (gma >> 39 & 0x1ff));

static struct intel_gvt_gtt_pte_ops gen8_gtt_pte_ops = {
	.get_entry = gtt_get_entry64,
	.set_entry = gtt_set_entry64,
	.clear_present = gtt_entry_clear_present,
	.test_present = gen8_gtt_test_present,
	.test_pse = gen8_gtt_test_pse,
	.get_pfn = gen8_gtt_get_pfn,
	.set_pfn = gen8_gtt_set_pfn,
};

static struct intel_gvt_gtt_gma_ops gen8_gtt_gma_ops = {
	.gma_to_ggtt_pte_index = gma_to_ggtt_pte_index,
	.gma_to_pte_index = gen8_gma_to_pte_index,
	.gma_to_pde_index = gen8_gma_to_pde_index,
	.gma_to_l3_pdp_index = gen8_gma_to_l3_pdp_index,
	.gma_to_l4_pdp_index = gen8_gma_to_l4_pdp_index,
	.gma_to_pml4_index = gen8_gma_to_pml4_index,
};

static int gtt_entry_p2m(struct intel_vgpu *vgpu, struct intel_gvt_gtt_entry *p,
		struct intel_gvt_gtt_entry *m)
{
	struct intel_gvt_gtt_pte_ops *ops = vgpu->gvt->gtt.pte_ops;
	unsigned long gfn, mfn;

	*m = *p;

	if (!ops->test_present(p))
		return 0;

	gfn = ops->get_pfn(p);

	mfn = intel_gvt_hypervisor_gfn_to_mfn(vgpu, gfn);
	if (mfn == INTEL_GVT_INVALID_ADDR) {
		gvt_vgpu_err("fail to translate gfn: 0x%lx\n", gfn);
		return -ENXIO;
	}

	ops->set_pfn(m, mfn);
	return 0;
}

/*
 * MM helpers.
 */
struct intel_gvt_gtt_entry *intel_vgpu_mm_get_entry(struct intel_vgpu_mm *mm,
		void *page_table, struct intel_gvt_gtt_entry *e,
		unsigned long index)
{
	struct intel_gvt *gvt = mm->vgpu->gvt;
	struct intel_gvt_gtt_pte_ops *ops = gvt->gtt.pte_ops;

	e->type = mm->page_table_entry_type;

	ops->get_entry(page_table, e, index, false, 0, mm->vgpu);
	ops->test_pse(e);
	return e;
}

struct intel_gvt_gtt_entry *intel_vgpu_mm_set_entry(struct intel_vgpu_mm *mm,
		void *page_table, struct intel_gvt_gtt_entry *e,
		unsigned long index)
{
	struct intel_gvt *gvt = mm->vgpu->gvt;
	struct intel_gvt_gtt_pte_ops *ops = gvt->gtt.pte_ops;

	return ops->set_entry(page_table, e, index, false, 0, mm->vgpu);
}

/*
 * PPGTT shadow page table helpers.
 */
static inline struct intel_gvt_gtt_entry *ppgtt_spt_get_entry(
		struct intel_vgpu_ppgtt_spt *spt,
		void *page_table, int type,
		struct intel_gvt_gtt_entry *e, unsigned long index,
		bool guest)
{
	struct intel_gvt *gvt = spt->vgpu->gvt;
	struct intel_gvt_gtt_pte_ops *ops = gvt->gtt.pte_ops;

	e->type = get_entry_type(type);

	if (WARN(!gtt_type_is_entry(e->type), "invalid entry type\n"))
		return e;

	ops->get_entry(page_table, e, index, guest,
			spt->guest_page.gfn << GTT_PAGE_SHIFT,
			spt->vgpu);
	ops->test_pse(e);
	return e;
}

static inline struct intel_gvt_gtt_entry *ppgtt_spt_set_entry(
		struct intel_vgpu_ppgtt_spt *spt,
		void *page_table, int type,
		struct intel_gvt_gtt_entry *e, unsigned long index,
		bool guest)
{
	struct intel_gvt *gvt = spt->vgpu->gvt;
	struct intel_gvt_gtt_pte_ops *ops = gvt->gtt.pte_ops;

	if (WARN(!gtt_type_is_entry(e->type), "invalid entry type\n"))
		return e;

	return ops->set_entry(page_table, e, index, guest,
			spt->guest_page.gfn << GTT_PAGE_SHIFT,
			spt->vgpu);
}

#define ppgtt_get_guest_entry(spt, e, index) \
	ppgtt_spt_get_entry(spt, NULL, \
		spt->guest_page_type, e, index, true)

#define ppgtt_set_guest_entry(spt, e, index) \
	ppgtt_spt_set_entry(spt, NULL, \
		spt->guest_page_type, e, index, true)

#define ppgtt_get_shadow_entry(spt, e, index) \
	ppgtt_spt_get_entry(spt, spt->shadow_page.vaddr, \
		spt->shadow_page.type, e, index, false)

#define ppgtt_set_shadow_entry(spt, e, index) \
	ppgtt_spt_set_entry(spt, spt->shadow_page.vaddr, \
		spt->shadow_page.type, e, index, false)

/**
 * intel_vgpu_init_guest_page - init a guest page data structure
 * @vgpu: a vGPU
 * @p: a guest page data structure
 * @gfn: guest memory page frame number
 * @handler: function will be called when target guest memory page has
 * been modified.
 *
 * This function is called when user wants to track a guest memory page.
 *
 * Returns:
 * Zero on success, negative error code if failed.
 */
int intel_vgpu_init_guest_page(struct intel_vgpu *vgpu,
		struct intel_vgpu_guest_page *p,
		unsigned long gfn,
		int (*handler)(void *, u64, void *, int),
		void *data)
{
	INIT_HLIST_NODE(&p->node);

	p->writeprotection = false;
	p->gfn = gfn;
	p->handler = handler;
	p->data = data;
	p->oos_page = NULL;
	p->write_cnt = 0;

	hash_add(vgpu->gtt.guest_page_hash_table, &p->node, p->gfn);
	return 0;
}

static int detach_oos_page(struct intel_vgpu *vgpu,
		struct intel_vgpu_oos_page *oos_page);

/**
 * intel_vgpu_clean_guest_page - release the resource owned by guest page data
 * structure
 * @vgpu: a vGPU
 * @p: a tracked guest page
 *
 * This function is called when user tries to stop tracking a guest memory
 * page.
 */
void intel_vgpu_clean_guest_page(struct intel_vgpu *vgpu,
		struct intel_vgpu_guest_page *p)
{
	if (!hlist_unhashed(&p->node))
		hash_del(&p->node);

	if (p->oos_page)
		detach_oos_page(vgpu, p->oos_page);

	if (p->writeprotection)
		intel_gvt_hypervisor_unset_wp_page(vgpu, p);
}

/**
 * intel_vgpu_find_guest_page - find a guest page data structure by GFN.
 * @vgpu: a vGPU
 * @gfn: guest memory page frame number
 *
 * This function is called when emulation logic wants to know if a trapped GFN
 * is a tracked guest page.
 *
 * Returns:
 * Pointer to guest page data structure, NULL if failed.
 */
struct intel_vgpu_guest_page *intel_vgpu_find_guest_page(
		struct intel_vgpu *vgpu, unsigned long gfn)
{
	struct intel_vgpu_guest_page *p;

	hash_for_each_possible(vgpu->gtt.guest_page_hash_table,
		p, node, gfn) {
		if (p->gfn == gfn)
			return p;
	}
	return NULL;
}

static inline int init_shadow_page(struct intel_vgpu *vgpu,
		struct intel_vgpu_shadow_page *p, int type)
{
	struct device *kdev = &vgpu->gvt->dev_priv->drm.pdev->dev;
	dma_addr_t daddr;

	daddr = dma_map_page(kdev, p->page, 0, 4096, PCI_DMA_BIDIRECTIONAL);
	if (dma_mapping_error(kdev, daddr)) {
		gvt_vgpu_err("fail to map dma addr\n");
		return -EINVAL;
	}

	p->vaddr = page_address(p->page);
	p->type = type;

	INIT_HLIST_NODE(&p->node);

	p->mfn = daddr >> GTT_PAGE_SHIFT;
	hash_add(vgpu->gtt.shadow_page_hash_table, &p->node, p->mfn);
	return 0;
}

static inline void clean_shadow_page(struct intel_vgpu *vgpu,
		struct intel_vgpu_shadow_page *p)
{
	struct device *kdev = &vgpu->gvt->dev_priv->drm.pdev->dev;

	dma_unmap_page(kdev, p->mfn << GTT_PAGE_SHIFT, 4096,
			PCI_DMA_BIDIRECTIONAL);

	if (!hlist_unhashed(&p->node))
		hash_del(&p->node);
}

static inline struct intel_vgpu_shadow_page *find_shadow_page(
		struct intel_vgpu *vgpu, unsigned long mfn)
{
	struct intel_vgpu_shadow_page *p;

	hash_for_each_possible(vgpu->gtt.shadow_page_hash_table,
		p, node, mfn) {
		if (p->mfn == mfn)
			return p;
	}
	return NULL;
}

#define guest_page_to_ppgtt_spt(ptr) \
	container_of(ptr, struct intel_vgpu_ppgtt_spt, guest_page)

#define shadow_page_to_ppgtt_spt(ptr) \
	container_of(ptr, struct intel_vgpu_ppgtt_spt, shadow_page)

static void *alloc_spt(gfp_t gfp_mask)
{
	struct intel_vgpu_ppgtt_spt *spt;

	spt = kzalloc(sizeof(*spt), gfp_mask);
	if (!spt)
		return NULL;

	spt->shadow_page.page = alloc_page(gfp_mask);
	if (!spt->shadow_page.page) {
		kfree(spt);
		return NULL;
	}
	return spt;
}

static void free_spt(struct intel_vgpu_ppgtt_spt *spt)
{
	__free_page(spt->shadow_page.page);
	kfree(spt);
}

static void ppgtt_free_shadow_page(struct intel_vgpu_ppgtt_spt *spt)
{
	trace_spt_free(spt->vgpu->id, spt, spt->shadow_page.type);

	clean_shadow_page(spt->vgpu, &spt->shadow_page);
	intel_vgpu_clean_guest_page(spt->vgpu, &spt->guest_page);
	list_del_init(&spt->post_shadow_list);

	free_spt(spt);
}

static void ppgtt_free_all_shadow_page(struct intel_vgpu *vgpu)
{
	struct hlist_node *n;
	struct intel_vgpu_shadow_page *sp;
	int i;

	hash_for_each_safe(vgpu->gtt.shadow_page_hash_table, i, n, sp, node)
		ppgtt_free_shadow_page(shadow_page_to_ppgtt_spt(sp));
}

static int ppgtt_handle_guest_write_page_table_bytes(void *gp,
		u64 pa, void *p_data, int bytes);

static int ppgtt_write_protection_handler(void *gp, u64 pa,
		void *p_data, int bytes)
{
	struct intel_vgpu_guest_page *gpt = (struct intel_vgpu_guest_page *)gp;
	int ret;

	if (bytes != 4 && bytes != 8)
		return -EINVAL;

	if (!gpt->writeprotection)
		return -EINVAL;

	ret = ppgtt_handle_guest_write_page_table_bytes(gp,
		pa, p_data, bytes);
	if (ret)
		return ret;
	return ret;
}

static int reclaim_one_mm(struct intel_gvt *gvt);

static struct intel_vgpu_ppgtt_spt *ppgtt_alloc_shadow_page(
		struct intel_vgpu *vgpu, int type, unsigned long gfn)
{
	struct intel_vgpu_ppgtt_spt *spt = NULL;
	int ret;

retry:
	spt = alloc_spt(GFP_KERNEL | __GFP_ZERO);
	if (!spt) {
		if (reclaim_one_mm(vgpu->gvt))
			goto retry;

		gvt_vgpu_err("fail to allocate ppgtt shadow page\n");
		return ERR_PTR(-ENOMEM);
	}

	spt->vgpu = vgpu;
	spt->guest_page_type = type;
	atomic_set(&spt->refcount, 1);
	INIT_LIST_HEAD(&spt->post_shadow_list);

	/*
	 * TODO: guest page type may be different with shadow page type,
	 *	 when we support PSE page in future.
	 */
	ret = init_shadow_page(vgpu, &spt->shadow_page, type);
	if (ret) {
		gvt_vgpu_err("fail to initialize shadow page for spt\n");
		goto err;
	}

	ret = intel_vgpu_init_guest_page(vgpu, &spt->guest_page,
			gfn, ppgtt_write_protection_handler, NULL);
	if (ret) {
		gvt_vgpu_err("fail to initialize guest page for spt\n");
		goto err;
	}

	trace_spt_alloc(vgpu->id, spt, type, spt->shadow_page.mfn, gfn);
	return spt;
err:
	ppgtt_free_shadow_page(spt);
	return ERR_PTR(ret);
}

static struct intel_vgpu_ppgtt_spt *ppgtt_find_shadow_page(
		struct intel_vgpu *vgpu, unsigned long mfn)
{
	struct intel_vgpu_shadow_page *p = find_shadow_page(vgpu, mfn);

	if (p)
		return shadow_page_to_ppgtt_spt(p);

	gvt_vgpu_err("fail to find ppgtt shadow page: 0x%lx\n", mfn);
	return NULL;
}

#define pt_entry_size_shift(spt) \
	((spt)->vgpu->gvt->device_info.gtt_entry_size_shift)

#define pt_entries(spt) \
	(GTT_PAGE_SIZE >> pt_entry_size_shift(spt))

#define for_each_present_guest_entry(spt, e, i) \
	for (i = 0; i < pt_entries(spt); i++) \
	if (spt->vgpu->gvt->gtt.pte_ops->test_present( \
		ppgtt_get_guest_entry(spt, e, i)))

#define for_each_present_shadow_entry(spt, e, i) \
	for (i = 0; i < pt_entries(spt); i++) \
	if (spt->vgpu->gvt->gtt.pte_ops->test_present( \
		ppgtt_get_shadow_entry(spt, e, i)))

static void ppgtt_get_shadow_page(struct intel_vgpu_ppgtt_spt *spt)
{
	int v = atomic_read(&spt->refcount);

	trace_spt_refcount(spt->vgpu->id, "inc", spt, v, (v + 1));

	atomic_inc(&spt->refcount);
}

static int ppgtt_invalidate_shadow_page(struct intel_vgpu_ppgtt_spt *spt);

static int ppgtt_invalidate_shadow_page_by_shadow_entry(struct intel_vgpu *vgpu,
		struct intel_gvt_gtt_entry *e)
{
	struct intel_gvt_gtt_pte_ops *ops = vgpu->gvt->gtt.pte_ops;
	struct intel_vgpu_ppgtt_spt *s;
	intel_gvt_gtt_type_t cur_pt_type;

	if (WARN_ON(!gtt_type_is_pt(get_next_pt_type(e->type))))
		return -EINVAL;

	if (e->type != GTT_TYPE_PPGTT_ROOT_L3_ENTRY
		&& e->type != GTT_TYPE_PPGTT_ROOT_L4_ENTRY) {
		cur_pt_type = get_next_pt_type(e->type) + 1;
		if (ops->get_pfn(e) ==
			vgpu->gtt.scratch_pt[cur_pt_type].page_mfn)
			return 0;
	}
	s = ppgtt_find_shadow_page(vgpu, ops->get_pfn(e));
	if (!s) {
		gvt_vgpu_err("fail to find shadow page: mfn: 0x%lx\n",
				ops->get_pfn(e));
		return -ENXIO;
	}
	return ppgtt_invalidate_shadow_page(s);
}

static int ppgtt_invalidate_shadow_page(struct intel_vgpu_ppgtt_spt *spt)
{
	struct intel_vgpu *vgpu = spt->vgpu;
	struct intel_gvt_gtt_entry e;
	unsigned long index;
	int ret;
	int v = atomic_read(&spt->refcount);

	trace_spt_change(spt->vgpu->id, "die", spt,
			spt->guest_page.gfn, spt->shadow_page.type);

	trace_spt_refcount(spt->vgpu->id, "dec", spt, v, (v - 1));

	if (atomic_dec_return(&spt->refcount) > 0)
		return 0;

	if (gtt_type_is_pte_pt(spt->shadow_page.type))
		goto release;

	for_each_present_shadow_entry(spt, &e, index) {
		if (!gtt_type_is_pt(get_next_pt_type(e.type))) {
			gvt_vgpu_err("GVT doesn't support pse bit for now\n");
			return -EINVAL;
		}
		ret = ppgtt_invalidate_shadow_page_by_shadow_entry(
				spt->vgpu, &e);
		if (ret)
			goto fail;
	}
release:
	trace_spt_change(spt->vgpu->id, "release", spt,
			spt->guest_page.gfn, spt->shadow_page.type);
	ppgtt_free_shadow_page(spt);
	return 0;
fail:
	gvt_vgpu_err("fail: shadow page %p shadow entry 0x%llx type %d\n",
			spt, e.val64, e.type);
	return ret;
}

static int ppgtt_populate_shadow_page(struct intel_vgpu_ppgtt_spt *spt);

static struct intel_vgpu_ppgtt_spt *ppgtt_populate_shadow_page_by_guest_entry(
		struct intel_vgpu *vgpu, struct intel_gvt_gtt_entry *we)
{
	struct intel_gvt_gtt_pte_ops *ops = vgpu->gvt->gtt.pte_ops;
	struct intel_vgpu_ppgtt_spt *s = NULL;
	struct intel_vgpu_guest_page *g;
	int ret;

	if (WARN_ON(!gtt_type_is_pt(get_next_pt_type(we->type)))) {
		ret = -EINVAL;
		goto fail;
	}

	g = intel_vgpu_find_guest_page(vgpu, ops->get_pfn(we));
	if (g) {
		s = guest_page_to_ppgtt_spt(g);
		ppgtt_get_shadow_page(s);
	} else {
		int type = get_next_pt_type(we->type);

		s = ppgtt_alloc_shadow_page(vgpu, type, ops->get_pfn(we));
		if (IS_ERR(s)) {
			ret = PTR_ERR(s);
			goto fail;
		}

		ret = intel_gvt_hypervisor_set_wp_page(vgpu, &s->guest_page);
		if (ret)
			goto fail;

		ret = ppgtt_populate_shadow_page(s);
		if (ret)
			goto fail;

		trace_spt_change(vgpu->id, "new", s, s->guest_page.gfn,
			s->shadow_page.type);
	}
	return s;
fail:
	gvt_vgpu_err("fail: shadow page %p guest entry 0x%llx type %d\n",
			s, we->val64, we->type);
	return ERR_PTR(ret);
}

static inline void ppgtt_generate_shadow_entry(struct intel_gvt_gtt_entry *se,
		struct intel_vgpu_ppgtt_spt *s, struct intel_gvt_gtt_entry *ge)
{
	struct intel_gvt_gtt_pte_ops *ops = s->vgpu->gvt->gtt.pte_ops;

	se->type = ge->type;
	se->val64 = ge->val64;

	ops->set_pfn(se, s->shadow_page.mfn);
}

static int ppgtt_populate_shadow_page(struct intel_vgpu_ppgtt_spt *spt)
{
	struct intel_vgpu *vgpu = spt->vgpu;
	struct intel_vgpu_ppgtt_spt *s;
	struct intel_gvt_gtt_entry se, ge;
	unsigned long i;
	int ret;

	trace_spt_change(spt->vgpu->id, "born", spt,
			spt->guest_page.gfn, spt->shadow_page.type);

	if (gtt_type_is_pte_pt(spt->shadow_page.type)) {
		for_each_present_guest_entry(spt, &ge, i) {
			ret = gtt_entry_p2m(vgpu, &ge, &se);
			if (ret)
				goto fail;
			ppgtt_set_shadow_entry(spt, &se, i);
		}
		return 0;
	}

	for_each_present_guest_entry(spt, &ge, i) {
		if (!gtt_type_is_pt(get_next_pt_type(ge.type))) {
			gvt_vgpu_err("GVT doesn't support pse bit now\n");
			ret = -EINVAL;
			goto fail;
		}

		s = ppgtt_populate_shadow_page_by_guest_entry(vgpu, &ge);
		if (IS_ERR(s)) {
			ret = PTR_ERR(s);
			goto fail;
		}
		ppgtt_get_shadow_entry(spt, &se, i);
		ppgtt_generate_shadow_entry(&se, s, &ge);
		ppgtt_set_shadow_entry(spt, &se, i);
	}
	return 0;
fail:
	gvt_vgpu_err("fail: shadow page %p guest entry 0x%llx type %d\n",
			spt, ge.val64, ge.type);
	return ret;
}

static int ppgtt_handle_guest_entry_removal(struct intel_vgpu_guest_page *gpt,
		unsigned long index)
{
	struct intel_vgpu_ppgtt_spt *spt = guest_page_to_ppgtt_spt(gpt);
	struct intel_vgpu_shadow_page *sp = &spt->shadow_page;
	struct intel_vgpu *vgpu = spt->vgpu;
	struct intel_gvt_gtt_pte_ops *ops = vgpu->gvt->gtt.pte_ops;
	struct intel_gvt_gtt_entry e;
	int ret;

	ppgtt_get_shadow_entry(spt, &e, index);

	trace_gpt_change(spt->vgpu->id, "remove", spt, sp->type, e.val64,
			 index);

	if (!ops->test_present(&e))
		return 0;

	if (ops->get_pfn(&e) == vgpu->gtt.scratch_pt[sp->type].page_mfn)
		return 0;

	if (gtt_type_is_pt(get_next_pt_type(e.type))) {
		struct intel_vgpu_ppgtt_spt *s =
			ppgtt_find_shadow_page(vgpu, ops->get_pfn(&e));
		if (!s) {
			gvt_vgpu_err("fail to find guest page\n");
			ret = -ENXIO;
			goto fail;
		}
		ret = ppgtt_invalidate_shadow_page(s);
		if (ret)
			goto fail;
	}
	ops->set_pfn(&e, vgpu->gtt.scratch_pt[sp->type].page_mfn);
	ppgtt_set_shadow_entry(spt, &e, index);
	return 0;
fail:
	gvt_vgpu_err("fail: shadow page %p guest entry 0x%llx type %d\n",
			spt, e.val64, e.type);
	return ret;
}

static int ppgtt_handle_guest_entry_add(struct intel_vgpu_guest_page *gpt,
		struct intel_gvt_gtt_entry *we, unsigned long index)
{
	struct intel_vgpu_ppgtt_spt *spt = guest_page_to_ppgtt_spt(gpt);
	struct intel_vgpu_shadow_page *sp = &spt->shadow_page;
	struct intel_vgpu *vgpu = spt->vgpu;
	struct intel_gvt_gtt_entry m;
	struct intel_vgpu_ppgtt_spt *s;
	int ret;

	trace_gpt_change(spt->vgpu->id, "add", spt, sp->type,
		we->val64, index);

	if (gtt_type_is_pt(get_next_pt_type(we->type))) {
		s = ppgtt_populate_shadow_page_by_guest_entry(vgpu, we);
		if (IS_ERR(s)) {
			ret = PTR_ERR(s);
			goto fail;
		}
		ppgtt_get_shadow_entry(spt, &m, index);
		ppgtt_generate_shadow_entry(&m, s, we);
		ppgtt_set_shadow_entry(spt, &m, index);
	} else {
		ret = gtt_entry_p2m(vgpu, we, &m);
		if (ret)
			goto fail;
		ppgtt_set_shadow_entry(spt, &m, index);
	}
	return 0;
fail:
	gvt_vgpu_err("fail: spt %p guest entry 0x%llx type %d\n",
		spt, we->val64, we->type);
	return ret;
}

static int sync_oos_page(struct intel_vgpu *vgpu,
		struct intel_vgpu_oos_page *oos_page)
{
	const struct intel_gvt_device_info *info = &vgpu->gvt->device_info;
	struct intel_gvt *gvt = vgpu->gvt;
	struct intel_gvt_gtt_pte_ops *ops = gvt->gtt.pte_ops;
	struct intel_vgpu_ppgtt_spt *spt =
		guest_page_to_ppgtt_spt(oos_page->guest_page);
	struct intel_gvt_gtt_entry old, new, m;
	int index;
	int ret;

	trace_oos_change(vgpu->id, "sync", oos_page->id,
			oos_page->guest_page, spt->guest_page_type);

	old.type = new.type = get_entry_type(spt->guest_page_type);
	old.val64 = new.val64 = 0;

	for (index = 0; index < (GTT_PAGE_SIZE >> info->gtt_entry_size_shift);
		index++) {
		ops->get_entry(oos_page->mem, &old, index, false, 0, vgpu);
		ops->get_entry(NULL, &new, index, true,
			oos_page->guest_page->gfn << PAGE_SHIFT, vgpu);

		if (old.val64 == new.val64
			&& !test_and_clear_bit(index, spt->post_shadow_bitmap))
			continue;

		trace_oos_sync(vgpu->id, oos_page->id,
				oos_page->guest_page, spt->guest_page_type,
				new.val64, index);

		ret = gtt_entry_p2m(vgpu, &new, &m);
		if (ret)
			return ret;

		ops->set_entry(oos_page->mem, &new, index, false, 0, vgpu);
		ppgtt_set_shadow_entry(spt, &m, index);
	}

	oos_page->guest_page->write_cnt = 0;
	list_del_init(&spt->post_shadow_list);
	return 0;
}

static int detach_oos_page(struct intel_vgpu *vgpu,
		struct intel_vgpu_oos_page *oos_page)
{
	struct intel_gvt *gvt = vgpu->gvt;
	struct intel_vgpu_ppgtt_spt *spt =
		guest_page_to_ppgtt_spt(oos_page->guest_page);

	trace_oos_change(vgpu->id, "detach", oos_page->id,
			oos_page->guest_page, spt->guest_page_type);

	oos_page->guest_page->write_cnt = 0;
	oos_page->guest_page->oos_page = NULL;
	oos_page->guest_page = NULL;

	list_del_init(&oos_page->vm_list);
	list_move_tail(&oos_page->list, &gvt->gtt.oos_page_free_list_head);

	return 0;
}

static int attach_oos_page(struct intel_vgpu *vgpu,
		struct intel_vgpu_oos_page *oos_page,
		struct intel_vgpu_guest_page *gpt)
{
	struct intel_gvt *gvt = vgpu->gvt;
	int ret;

	ret = intel_gvt_hypervisor_read_gpa(vgpu, gpt->gfn << GTT_PAGE_SHIFT,
		oos_page->mem, GTT_PAGE_SIZE);
	if (ret)
		return ret;

	oos_page->guest_page = gpt;
	gpt->oos_page = oos_page;

	list_move_tail(&oos_page->list, &gvt->gtt.oos_page_use_list_head);

	trace_oos_change(vgpu->id, "attach", gpt->oos_page->id,
			gpt, guest_page_to_ppgtt_spt(gpt)->guest_page_type);
	return 0;
}

static int ppgtt_set_guest_page_sync(struct intel_vgpu *vgpu,
		struct intel_vgpu_guest_page *gpt)
{
	int ret;

	ret = intel_gvt_hypervisor_set_wp_page(vgpu, gpt);
	if (ret)
		return ret;

	trace_oos_change(vgpu->id, "set page sync", gpt->oos_page->id,
			gpt, guest_page_to_ppgtt_spt(gpt)->guest_page_type);

	list_del_init(&gpt->oos_page->vm_list);
	return sync_oos_page(vgpu, gpt->oos_page);
}

static int ppgtt_allocate_oos_page(struct intel_vgpu *vgpu,
		struct intel_vgpu_guest_page *gpt)
{
	struct intel_gvt *gvt = vgpu->gvt;
	struct intel_gvt_gtt *gtt = &gvt->gtt;
	struct intel_vgpu_oos_page *oos_page = gpt->oos_page;
	int ret;

	WARN(oos_page, "shadow PPGTT page has already has a oos page\n");

	if (list_empty(&gtt->oos_page_free_list_head)) {
		oos_page = container_of(gtt->oos_page_use_list_head.next,
			struct intel_vgpu_oos_page, list);
		ret = ppgtt_set_guest_page_sync(vgpu, oos_page->guest_page);
		if (ret)
			return ret;
		ret = detach_oos_page(vgpu, oos_page);
		if (ret)
			return ret;
	} else
		oos_page = container_of(gtt->oos_page_free_list_head.next,
			struct intel_vgpu_oos_page, list);
	return attach_oos_page(vgpu, oos_page, gpt);
}

static int ppgtt_set_guest_page_oos(struct intel_vgpu *vgpu,
		struct intel_vgpu_guest_page *gpt)
{
	struct intel_vgpu_oos_page *oos_page = gpt->oos_page;

	if (WARN(!oos_page, "shadow PPGTT page should have a oos page\n"))
		return -EINVAL;

	trace_oos_change(vgpu->id, "set page out of sync", gpt->oos_page->id,
			gpt, guest_page_to_ppgtt_spt(gpt)->guest_page_type);

	list_add_tail(&oos_page->vm_list, &vgpu->gtt.oos_page_list_head);
	return intel_gvt_hypervisor_unset_wp_page(vgpu, gpt);
}

/**
 * intel_vgpu_sync_oos_pages - sync all the out-of-synced shadow for vGPU
 * @vgpu: a vGPU
 *
 * This function is called before submitting a guest workload to host,
 * to sync all the out-of-synced shadow for vGPU
 *
 * Returns:
 * Zero on success, negative error code if failed.
 */
int intel_vgpu_sync_oos_pages(struct intel_vgpu *vgpu)
{
	struct list_head *pos, *n;
	struct intel_vgpu_oos_page *oos_page;
	int ret;

	if (!enable_out_of_sync)
		return 0;

	list_for_each_safe(pos, n, &vgpu->gtt.oos_page_list_head) {
		oos_page = container_of(pos,
				struct intel_vgpu_oos_page, vm_list);
		ret = ppgtt_set_guest_page_sync(vgpu, oos_page->guest_page);
		if (ret)
			return ret;
	}
	return 0;
}

/*
 * The heart of PPGTT shadow page table.
 */
static int ppgtt_handle_guest_write_page_table(
		struct intel_vgpu_guest_page *gpt,
		struct intel_gvt_gtt_entry *we, unsigned long index)
{
	struct intel_vgpu_ppgtt_spt *spt = guest_page_to_ppgtt_spt(gpt);
	struct intel_vgpu *vgpu = spt->vgpu;
	struct intel_gvt_gtt_pte_ops *ops = vgpu->gvt->gtt.pte_ops;

	int ret;
	int new_present;

	new_present = ops->test_present(we);

	ret = ppgtt_handle_guest_entry_removal(gpt, index);
	if (ret)
		goto fail;

	if (new_present) {
		ret = ppgtt_handle_guest_entry_add(gpt, we, index);
		if (ret)
			goto fail;
	}
	return 0;
fail:
	gvt_vgpu_err("fail: shadow page %p guest entry 0x%llx type %d.\n",
			spt, we->val64, we->type);
	return ret;
}

static inline bool can_do_out_of_sync(struct intel_vgpu_guest_page *gpt)
{
	return enable_out_of_sync
		&& gtt_type_is_pte_pt(
			guest_page_to_ppgtt_spt(gpt)->guest_page_type)
		&& gpt->write_cnt >= 2;
}

static void ppgtt_set_post_shadow(struct intel_vgpu_ppgtt_spt *spt,
		unsigned long index)
{
	set_bit(index, spt->post_shadow_bitmap);
	if (!list_empty(&spt->post_shadow_list))
		return;

	list_add_tail(&spt->post_shadow_list,
			&spt->vgpu->gtt.post_shadow_list_head);
}

/**
 * intel_vgpu_flush_post_shadow - flush the post shadow transactions
 * @vgpu: a vGPU
 *
 * This function is called before submitting a guest workload to host,
 * to flush all the post shadows for a vGPU.
 *
 * Returns:
 * Zero on success, negative error code if failed.
 */
int intel_vgpu_flush_post_shadow(struct intel_vgpu *vgpu)
{
	struct list_head *pos, *n;
	struct intel_vgpu_ppgtt_spt *spt;
	struct intel_gvt_gtt_entry ge;
	unsigned long index;
	int ret;

	list_for_each_safe(pos, n, &vgpu->gtt.post_shadow_list_head) {
		spt = container_of(pos, struct intel_vgpu_ppgtt_spt,
				post_shadow_list);

		for_each_set_bit(index, spt->post_shadow_bitmap,
				GTT_ENTRY_NUM_IN_ONE_PAGE) {
			ppgtt_get_guest_entry(spt, &ge, index);

			ret = ppgtt_handle_guest_write_page_table(
					&spt->guest_page, &ge, index);
			if (ret)
				return ret;
			clear_bit(index, spt->post_shadow_bitmap);
		}
		list_del_init(&spt->post_shadow_list);
	}
	return 0;
}

static int ppgtt_handle_guest_write_page_table_bytes(void *gp,
		u64 pa, void *p_data, int bytes)
{
	struct intel_vgpu_guest_page *gpt = (struct intel_vgpu_guest_page *)gp;
	struct intel_vgpu_ppgtt_spt *spt = guest_page_to_ppgtt_spt(gpt);
	struct intel_vgpu *vgpu = spt->vgpu;
	struct intel_gvt_gtt_pte_ops *ops = vgpu->gvt->gtt.pte_ops;
	const struct intel_gvt_device_info *info = &vgpu->gvt->device_info;
	struct intel_gvt_gtt_entry we;
	unsigned long index;
	int ret;

	index = (pa & (PAGE_SIZE - 1)) >> info->gtt_entry_size_shift;

	ppgtt_get_guest_entry(spt, &we, index);

	ops->test_pse(&we);

	if (bytes == info->gtt_entry_size) {
		ret = ppgtt_handle_guest_write_page_table(gpt, &we, index);
		if (ret)
			return ret;
	} else {
		if (!test_bit(index, spt->post_shadow_bitmap)) {
			ret = ppgtt_handle_guest_entry_removal(gpt, index);
			if (ret)
				return ret;
		}

		ppgtt_set_post_shadow(spt, index);
	}

	if (!enable_out_of_sync)
		return 0;

	gpt->write_cnt++;

	if (gpt->oos_page)
		ops->set_entry(gpt->oos_page->mem, &we, index,
				false, 0, vgpu);

	if (can_do_out_of_sync(gpt)) {
		if (!gpt->oos_page)
			ppgtt_allocate_oos_page(vgpu, gpt);

		ret = ppgtt_set_guest_page_oos(vgpu, gpt);
		if (ret < 0)
			return ret;
	}
	return 0;
}

/*
 * mm page table allocation policy for bdw+
 *  - for ggtt, only virtual page table will be allocated.
 *  - for ppgtt, dedicated virtual/shadow page table will be allocated.
 */
static int gen8_mm_alloc_page_table(struct intel_vgpu_mm *mm)
{
	struct intel_vgpu *vgpu = mm->vgpu;
	struct intel_gvt *gvt = vgpu->gvt;
	const struct intel_gvt_device_info *info = &gvt->device_info;
	void *mem;

	if (mm->type == INTEL_GVT_MM_PPGTT) {
		mm->page_table_entry_cnt = 4;
		mm->page_table_entry_size = mm->page_table_entry_cnt *
			info->gtt_entry_size;
		mem = kzalloc(mm->has_shadow_page_table ?
			mm->page_table_entry_size * 2
				: mm->page_table_entry_size, GFP_KERNEL);
		if (!mem)
			return -ENOMEM;
		mm->virtual_page_table = mem;
		if (!mm->has_shadow_page_table)
			return 0;
		mm->shadow_page_table = mem + mm->page_table_entry_size;
	} else if (mm->type == INTEL_GVT_MM_GGTT) {
		mm->page_table_entry_cnt =
			(gvt_ggtt_gm_sz(gvt) >> GTT_PAGE_SHIFT);
		mm->page_table_entry_size = mm->page_table_entry_cnt *
			info->gtt_entry_size;
		mem = vzalloc(mm->page_table_entry_size);
		if (!mem)
			return -ENOMEM;
		mm->virtual_page_table = mem;
	}
	return 0;
}

static void gen8_mm_free_page_table(struct intel_vgpu_mm *mm)
{
	if (mm->type == INTEL_GVT_MM_PPGTT) {
		kfree(mm->virtual_page_table);
	} else if (mm->type == INTEL_GVT_MM_GGTT) {
		if (mm->virtual_page_table)
			vfree(mm->virtual_page_table);
	}
	mm->virtual_page_table = mm->shadow_page_table = NULL;
}

static void invalidate_mm(struct intel_vgpu_mm *mm)
{
	struct intel_vgpu *vgpu = mm->vgpu;
	struct intel_gvt *gvt = vgpu->gvt;
	struct intel_gvt_gtt *gtt = &gvt->gtt;
	struct intel_gvt_gtt_pte_ops *ops = gtt->pte_ops;
	struct intel_gvt_gtt_entry se;
	int i;

	if (WARN_ON(!mm->has_shadow_page_table || !mm->shadowed))
		return;

	for (i = 0; i < mm->page_table_entry_cnt; i++) {
		ppgtt_get_shadow_root_entry(mm, &se, i);
		if (!ops->test_present(&se))
			continue;
		ppgtt_invalidate_shadow_page_by_shadow_entry(
				vgpu, &se);
		se.val64 = 0;
		ppgtt_set_shadow_root_entry(mm, &se, i);

		trace_gpt_change(vgpu->id, "destroy root pointer",
				NULL, se.type, se.val64, i);
	}
	mm->shadowed = false;
}

/**
 * intel_vgpu_destroy_mm - destroy a mm object
 * @mm: a kref object
 *
 * This function is used to destroy a mm object for vGPU
 *
 */
void intel_vgpu_destroy_mm(struct kref *mm_ref)
{
	struct intel_vgpu_mm *mm = container_of(mm_ref, typeof(*mm), ref);
	struct intel_vgpu *vgpu = mm->vgpu;
	struct intel_gvt *gvt = vgpu->gvt;
	struct intel_gvt_gtt *gtt = &gvt->gtt;

	if (!mm->initialized)
		goto out;

	list_del(&mm->list);
	list_del(&mm->lru_list);

	if (mm->has_shadow_page_table)
		invalidate_mm(mm);

	gtt->mm_free_page_table(mm);
out:
	kfree(mm);
}

static int shadow_mm(struct intel_vgpu_mm *mm)
{
	struct intel_vgpu *vgpu = mm->vgpu;
	struct intel_gvt *gvt = vgpu->gvt;
	struct intel_gvt_gtt *gtt = &gvt->gtt;
	struct intel_gvt_gtt_pte_ops *ops = gtt->pte_ops;
	struct intel_vgpu_ppgtt_spt *spt;
	struct intel_gvt_gtt_entry ge, se;
	int i;
	int ret;

	if (WARN_ON(!mm->has_shadow_page_table || mm->shadowed))
		return 0;

	mm->shadowed = true;

	for (i = 0; i < mm->page_table_entry_cnt; i++) {
		ppgtt_get_guest_root_entry(mm, &ge, i);
		if (!ops->test_present(&ge))
			continue;

		trace_gpt_change(vgpu->id, __func__, NULL,
				ge.type, ge.val64, i);

		spt = ppgtt_populate_shadow_page_by_guest_entry(vgpu, &ge);
		if (IS_ERR(spt)) {
			gvt_vgpu_err("fail to populate guest root pointer\n");
			ret = PTR_ERR(spt);
			goto fail;
		}
		ppgtt_generate_shadow_entry(&se, spt, &ge);
		ppgtt_set_shadow_root_entry(mm, &se, i);

		trace_gpt_change(vgpu->id, "populate root pointer",
				NULL, se.type, se.val64, i);
	}
	return 0;
fail:
	invalidate_mm(mm);
	return ret;
}

/**
 * intel_vgpu_create_mm - create a mm object for a vGPU
 * @vgpu: a vGPU
 * @mm_type: mm object type, should be PPGTT or GGTT
 * @virtual_page_table: page table root pointers. Could be NULL if user wants
 *	to populate shadow later.
 * @page_table_level: describe the page table level of the mm object
 * @pde_base_index: pde root pointer base in GGTT MMIO.
 *
 * This function is used to create a mm object for a vGPU.
 *
 * Returns:
 * Zero on success, negative error code in pointer if failed.
 */
struct intel_vgpu_mm *intel_vgpu_create_mm(struct intel_vgpu *vgpu,
		int mm_type, void *virtual_page_table, int page_table_level,
		u32 pde_base_index)
{
	struct intel_gvt *gvt = vgpu->gvt;
	struct intel_gvt_gtt *gtt = &gvt->gtt;
	struct intel_vgpu_mm *mm;
	int ret;

	mm = kzalloc(sizeof(*mm), GFP_KERNEL);
	if (!mm) {
		ret = -ENOMEM;
		goto fail;
	}

	mm->type = mm_type;

	if (page_table_level == 1)
		mm->page_table_entry_type = GTT_TYPE_GGTT_PTE;
	else if (page_table_level == 3)
		mm->page_table_entry_type = GTT_TYPE_PPGTT_ROOT_L3_ENTRY;
	else if (page_table_level == 4)
		mm->page_table_entry_type = GTT_TYPE_PPGTT_ROOT_L4_ENTRY;
	else {
		WARN_ON(1);
		ret = -EINVAL;
		goto fail;
	}

	mm->page_table_level = page_table_level;
	mm->pde_base_index = pde_base_index;

	mm->vgpu = vgpu;
	mm->has_shadow_page_table = !!(mm_type == INTEL_GVT_MM_PPGTT);

	kref_init(&mm->ref);
	atomic_set(&mm->pincount, 0);
	INIT_LIST_HEAD(&mm->list);
	INIT_LIST_HEAD(&mm->lru_list);
	list_add_tail(&mm->list, &vgpu->gtt.mm_list_head);

	ret = gtt->mm_alloc_page_table(mm);
	if (ret) {
		gvt_vgpu_err("fail to allocate page table for mm\n");
		goto fail;
	}

	mm->initialized = true;

	if (virtual_page_table)
		memcpy(mm->virtual_page_table, virtual_page_table,
				mm->page_table_entry_size);

	if (mm->has_shadow_page_table) {
		ret = shadow_mm(mm);
		if (ret)
			goto fail;
		list_add_tail(&mm->lru_list, &gvt->gtt.mm_lru_list_head);
	}
	return mm;
fail:
	gvt_vgpu_err("fail to create mm\n");
	if (mm)
		intel_gvt_mm_unreference(mm);
	return ERR_PTR(ret);
}

/**
 * intel_vgpu_unpin_mm - decrease the pin count of a vGPU mm object
 * @mm: a vGPU mm object
 *
 * This function is called when user doesn't want to use a vGPU mm object
 */
void intel_vgpu_unpin_mm(struct intel_vgpu_mm *mm)
{
	if (WARN_ON(mm->type != INTEL_GVT_MM_PPGTT))
		return;

	atomic_dec(&mm->pincount);
}

/**
 * intel_vgpu_pin_mm - increase the pin count of a vGPU mm object
 * @vgpu: a vGPU
 *
 * This function is called when user wants to use a vGPU mm object. If this
 * mm object hasn't been shadowed yet, the shadow will be populated at this
 * time.
 *
 * Returns:
 * Zero on success, negative error code if failed.
 */
int intel_vgpu_pin_mm(struct intel_vgpu_mm *mm)
{
	int ret;

	if (WARN_ON(mm->type != INTEL_GVT_MM_PPGTT))
		return 0;

	atomic_inc(&mm->pincount);

	if (!mm->shadowed) {
		ret = shadow_mm(mm);
		if (ret)
			return ret;
	}

	list_del_init(&mm->lru_list);
	list_add_tail(&mm->lru_list, &mm->vgpu->gvt->gtt.mm_lru_list_head);
	return 0;
}

static int reclaim_one_mm(struct intel_gvt *gvt)
{
	struct intel_vgpu_mm *mm;
	struct list_head *pos, *n;

	list_for_each_safe(pos, n, &gvt->gtt.mm_lru_list_head) {
		mm = container_of(pos, struct intel_vgpu_mm, lru_list);

		if (mm->type != INTEL_GVT_MM_PPGTT)
			continue;
		if (atomic_read(&mm->pincount))
			continue;

		list_del_init(&mm->lru_list);
		invalidate_mm(mm);
		return 1;
	}
	return 0;
}

/*
 * GMA translation APIs.
 */
static inline int ppgtt_get_next_level_entry(struct intel_vgpu_mm *mm,
		struct intel_gvt_gtt_entry *e, unsigned long index, bool guest)
{
	struct intel_vgpu *vgpu = mm->vgpu;
	struct intel_gvt_gtt_pte_ops *ops = vgpu->gvt->gtt.pte_ops;
	struct intel_vgpu_ppgtt_spt *s;

	if (WARN_ON(!mm->has_shadow_page_table))
		return -EINVAL;

	s = ppgtt_find_shadow_page(vgpu, ops->get_pfn(e));
	if (!s)
		return -ENXIO;

	if (!guest)
		ppgtt_get_shadow_entry(s, e, index);
	else
		ppgtt_get_guest_entry(s, e, index);
	return 0;
}

/**
 * intel_vgpu_gma_to_gpa - translate a gma to GPA
 * @mm: mm object. could be a PPGTT or GGTT mm object
 * @gma: graphics memory address in this mm object
 *
 * This function is used to translate a graphics memory address in specific
 * graphics memory space to guest physical address.
 *
 * Returns:
 * Guest physical address on success, INTEL_GVT_INVALID_ADDR if failed.
 */
unsigned long intel_vgpu_gma_to_gpa(struct intel_vgpu_mm *mm, unsigned long gma)
{
	struct intel_vgpu *vgpu = mm->vgpu;
	struct intel_gvt *gvt = vgpu->gvt;
	struct intel_gvt_gtt_pte_ops *pte_ops = gvt->gtt.pte_ops;
	struct intel_gvt_gtt_gma_ops *gma_ops = gvt->gtt.gma_ops;
	unsigned long gpa = INTEL_GVT_INVALID_ADDR;
	unsigned long gma_index[4];
	struct intel_gvt_gtt_entry e;
	int i, index;
	int ret;

	if (mm->type != INTEL_GVT_MM_GGTT && mm->type != INTEL_GVT_MM_PPGTT)
		return INTEL_GVT_INVALID_ADDR;

	if (mm->type == INTEL_GVT_MM_GGTT) {
		if (!vgpu_gmadr_is_valid(vgpu, gma))
			goto err;

		ggtt_get_guest_entry(mm, &e,
			gma_ops->gma_to_ggtt_pte_index(gma));
		gpa = (pte_ops->get_pfn(&e) << GTT_PAGE_SHIFT)
			+ (gma & ~GTT_PAGE_MASK);

		trace_gma_translate(vgpu->id, "ggtt", 0, 0, gma, gpa);
		return gpa;
	}

	switch (mm->page_table_level) {
	case 4:
		ppgtt_get_shadow_root_entry(mm, &e, 0);
		gma_index[0] = gma_ops->gma_to_pml4_index(gma);
		gma_index[1] = gma_ops->gma_to_l4_pdp_index(gma);
		gma_index[2] = gma_ops->gma_to_pde_index(gma);
		gma_index[3] = gma_ops->gma_to_pte_index(gma);
		index = 4;
		break;
	case 3:
		ppgtt_get_shadow_root_entry(mm, &e,
				gma_ops->gma_to_l3_pdp_index(gma));
		gma_index[0] = gma_ops->gma_to_pde_index(gma);
		gma_index[1] = gma_ops->gma_to_pte_index(gma);
		index = 2;
		break;
	case 2:
		ppgtt_get_shadow_root_entry(mm, &e,
				gma_ops->gma_to_pde_index(gma));
		gma_index[0] = gma_ops->gma_to_pte_index(gma);
		index = 1;
		break;
	default:
		WARN_ON(1);
		goto err;
	}

	/* walk into the shadow page table and get gpa from guest entry */
	for (i = 0; i < index; i++) {
		ret = ppgtt_get_next_level_entry(mm, &e, gma_index[i],
			(i == index - 1));
		if (ret)
			goto err;
	}

	gpa = (pte_ops->get_pfn(&e) << GTT_PAGE_SHIFT)
		+ (gma & ~GTT_PAGE_MASK);

	trace_gma_translate(vgpu->id, "ppgtt", 0,
			mm->page_table_level, gma, gpa);
	return gpa;
err:
	gvt_vgpu_err("invalid mm type: %d gma %lx\n", mm->type, gma);
	return INTEL_GVT_INVALID_ADDR;
}

static int emulate_gtt_mmio_read(struct intel_vgpu *vgpu,
	unsigned int off, void *p_data, unsigned int bytes)
{
	struct intel_vgpu_mm *ggtt_mm = vgpu->gtt.ggtt_mm;
	const struct intel_gvt_device_info *info = &vgpu->gvt->device_info;
	unsigned long index = off >> info->gtt_entry_size_shift;
	struct intel_gvt_gtt_entry e;

	if (bytes != 4 && bytes != 8)
		return -EINVAL;

	ggtt_get_guest_entry(ggtt_mm, &e, index);
	memcpy(p_data, (void *)&e.val64 + (off & (info->gtt_entry_size - 1)),
			bytes);
	return 0;
}

/**
 * intel_vgpu_emulate_gtt_mmio_read - emulate GTT MMIO register read
 * @vgpu: a vGPU
 * @off: register offset
 * @p_data: data will be returned to guest
 * @bytes: data length
 *
 * This function is used to emulate the GTT MMIO register read
 *
 * Returns:
 * Zero on success, error code if failed.
 */
int intel_vgpu_emulate_gtt_mmio_read(struct intel_vgpu *vgpu, unsigned int off,
	void *p_data, unsigned int bytes)
{
	const struct intel_gvt_device_info *info = &vgpu->gvt->device_info;
	int ret;

	if (bytes != 4 && bytes != 8)
		return -EINVAL;

	off -= info->gtt_start_offset;
	ret = emulate_gtt_mmio_read(vgpu, off, p_data, bytes);
	return ret;
}

static int emulate_gtt_mmio_write(struct intel_vgpu *vgpu, unsigned int off,
	void *p_data, unsigned int bytes)
{
	struct intel_gvt *gvt = vgpu->gvt;
	const struct intel_gvt_device_info *info = &gvt->device_info;
	struct intel_vgpu_mm *ggtt_mm = vgpu->gtt.ggtt_mm;
	struct intel_gvt_gtt_pte_ops *ops = gvt->gtt.pte_ops;
	unsigned long g_gtt_index = off >> info->gtt_entry_size_shift;
	unsigned long gma;
	struct intel_gvt_gtt_entry e, m;
	int ret;

	if (bytes != 4 && bytes != 8)
		return -EINVAL;

	gma = g_gtt_index << GTT_PAGE_SHIFT;

	/* the VM may configure the whole GM space when ballooning is used */
	if (!vgpu_gmadr_is_valid(vgpu, gma))
		return 0;

	ggtt_get_guest_entry(ggtt_mm, &e, g_gtt_index);

	memcpy((void *)&e.val64 + (off & (info->gtt_entry_size - 1)), p_data,
			bytes);

	if (ops->test_present(&e)) {
		ret = gtt_entry_p2m(vgpu, &e, &m);
		if (ret) {
			gvt_vgpu_err("fail to translate guest gtt entry\n");
			/* guest driver may read/write the entry when partial
			 * update the entry in this situation p2m will fail
			 * settting the shadow entry to point to a scratch page
			 */
			ops->set_pfn(&m, gvt->gtt.scratch_ggtt_mfn);
		}
	} else {
		m = e;
		ops->set_pfn(&m, gvt->gtt.scratch_ggtt_mfn);
	}

	ggtt_set_shadow_entry(ggtt_mm, &m, g_gtt_index);
	ggtt_set_guest_entry(ggtt_mm, &e, g_gtt_index);
	return 0;
}

/*
 * intel_vgpu_emulate_gtt_mmio_write - emulate GTT MMIO register write
 * @vgpu: a vGPU
 * @off: register offset
 * @p_data: data from guest write
 * @bytes: data length
 *
 * This function is used to emulate the GTT MMIO register write
 *
 * Returns:
 * Zero on success, error code if failed.
 */
int intel_vgpu_emulate_gtt_mmio_write(struct intel_vgpu *vgpu, unsigned int off,
	void *p_data, unsigned int bytes)
{
	const struct intel_gvt_device_info *info = &vgpu->gvt->device_info;
	int ret;

	if (bytes != 4 && bytes != 8)
		return -EINVAL;

	off -= info->gtt_start_offset;
	ret = emulate_gtt_mmio_write(vgpu, off, p_data, bytes);
	return ret;
}

static int alloc_scratch_pages(struct intel_vgpu *vgpu,
		intel_gvt_gtt_type_t type)
{
	struct intel_vgpu_gtt *gtt = &vgpu->gtt;
	struct intel_gvt_gtt_pte_ops *ops = vgpu->gvt->gtt.pte_ops;
	int page_entry_num = GTT_PAGE_SIZE >>
				vgpu->gvt->device_info.gtt_entry_size_shift;
	void *scratch_pt;
<<<<<<< HEAD
	unsigned long mfn;
	int i;
=======
	int i;
	struct device *dev = &vgpu->gvt->dev_priv->drm.pdev->dev;
	dma_addr_t daddr;
>>>>>>> a71c9a1c

	if (WARN_ON(type < GTT_TYPE_PPGTT_PTE_PT || type >= GTT_TYPE_MAX))
		return -EINVAL;

	scratch_pt = (void *)get_zeroed_page(GFP_KERNEL);
	if (!scratch_pt) {
		gvt_vgpu_err("fail to allocate scratch page\n");
		return -ENOMEM;
	}

<<<<<<< HEAD
	mfn = intel_gvt_hypervisor_virt_to_mfn(scratch_pt);
	if (mfn == INTEL_GVT_INVALID_ADDR) {
		gvt_err("fail to translate vaddr:0x%lx\n", (unsigned long)scratch_pt);
		free_page((unsigned long)scratch_pt);
		return -EFAULT;
	}
	gtt->scratch_pt[type].page_mfn = mfn;
=======
	daddr = dma_map_page(dev, virt_to_page(scratch_pt), 0,
			4096, PCI_DMA_BIDIRECTIONAL);
	if (dma_mapping_error(dev, daddr)) {
		gvt_vgpu_err("fail to dmamap scratch_pt\n");
		__free_page(virt_to_page(scratch_pt));
		return -ENOMEM;
	}
	gtt->scratch_pt[type].page_mfn =
		(unsigned long)(daddr >> GTT_PAGE_SHIFT);
>>>>>>> a71c9a1c
	gtt->scratch_pt[type].page = virt_to_page(scratch_pt);
	gvt_dbg_mm("vgpu%d create scratch_pt: type %d mfn=0x%lx\n",
			vgpu->id, type, gtt->scratch_pt[type].page_mfn);

	/* Build the tree by full filled the scratch pt with the entries which
	 * point to the next level scratch pt or scratch page. The
	 * scratch_pt[type] indicate the scratch pt/scratch page used by the
	 * 'type' pt.
	 * e.g. scratch_pt[GTT_TYPE_PPGTT_PDE_PT] is used by
	 * GTT_TYPE_PPGTT_PDE_PT level pt, that means this scratch_pt it self
	 * is GTT_TYPE_PPGTT_PTE_PT, and full filled by scratch page mfn.
	 */
	if (type > GTT_TYPE_PPGTT_PTE_PT && type < GTT_TYPE_MAX) {
		struct intel_gvt_gtt_entry se;

		memset(&se, 0, sizeof(struct intel_gvt_gtt_entry));
		se.type = get_entry_type(type - 1);
		ops->set_pfn(&se, gtt->scratch_pt[type - 1].page_mfn);

		/* The entry parameters like present/writeable/cache type
		 * set to the same as i915's scratch page tree.
		 */
		se.val64 |= _PAGE_PRESENT | _PAGE_RW;
		if (type == GTT_TYPE_PPGTT_PDE_PT)
			se.val64 |= PPAT_CACHED_INDEX;

		for (i = 0; i < page_entry_num; i++)
			ops->set_entry(scratch_pt, &se, i, false, 0, vgpu);
	}

	return 0;
}

static int release_scratch_page_tree(struct intel_vgpu *vgpu)
{
	int i;
	struct device *dev = &vgpu->gvt->dev_priv->drm.pdev->dev;
	dma_addr_t daddr;

	for (i = GTT_TYPE_PPGTT_PTE_PT; i < GTT_TYPE_MAX; i++) {
		if (vgpu->gtt.scratch_pt[i].page != NULL) {
			daddr = (dma_addr_t)(vgpu->gtt.scratch_pt[i].page_mfn <<
					GTT_PAGE_SHIFT);
			dma_unmap_page(dev, daddr, 4096, PCI_DMA_BIDIRECTIONAL);
			__free_page(vgpu->gtt.scratch_pt[i].page);
			vgpu->gtt.scratch_pt[i].page = NULL;
			vgpu->gtt.scratch_pt[i].page_mfn = 0;
		}
	}

	return 0;
}

static int create_scratch_page_tree(struct intel_vgpu *vgpu)
{
	int i, ret;

	for (i = GTT_TYPE_PPGTT_PTE_PT; i < GTT_TYPE_MAX; i++) {
		ret = alloc_scratch_pages(vgpu, i);
		if (ret)
			goto err;
	}

	return 0;

err:
	release_scratch_page_tree(vgpu);
	return ret;
}

/**
 * intel_vgpu_init_gtt - initialize per-vGPU graphics memory virulization
 * @vgpu: a vGPU
 *
 * This function is used to initialize per-vGPU graphics memory virtualization
 * components.
 *
 * Returns:
 * Zero on success, error code if failed.
 */
int intel_vgpu_init_gtt(struct intel_vgpu *vgpu)
{
	struct intel_vgpu_gtt *gtt = &vgpu->gtt;
	struct intel_vgpu_mm *ggtt_mm;

	hash_init(gtt->guest_page_hash_table);
	hash_init(gtt->shadow_page_hash_table);

	INIT_LIST_HEAD(&gtt->mm_list_head);
	INIT_LIST_HEAD(&gtt->oos_page_list_head);
	INIT_LIST_HEAD(&gtt->post_shadow_list_head);

	intel_vgpu_reset_ggtt(vgpu);

	ggtt_mm = intel_vgpu_create_mm(vgpu, INTEL_GVT_MM_GGTT,
			NULL, 1, 0);
	if (IS_ERR(ggtt_mm)) {
		gvt_vgpu_err("fail to create mm for ggtt.\n");
		return PTR_ERR(ggtt_mm);
	}

	gtt->ggtt_mm = ggtt_mm;

	return create_scratch_page_tree(vgpu);
}

static void intel_vgpu_free_mm(struct intel_vgpu *vgpu, int type)
{
	struct list_head *pos, *n;
	struct intel_vgpu_mm *mm;

	list_for_each_safe(pos, n, &vgpu->gtt.mm_list_head) {
		mm = container_of(pos, struct intel_vgpu_mm, list);
		if (mm->type == type) {
			vgpu->gvt->gtt.mm_free_page_table(mm);
			list_del(&mm->list);
			list_del(&mm->lru_list);
			kfree(mm);
		}
	}
}

/**
 * intel_vgpu_clean_gtt - clean up per-vGPU graphics memory virulization
 * @vgpu: a vGPU
 *
 * This function is used to clean up per-vGPU graphics memory virtualization
 * components.
 *
 * Returns:
 * Zero on success, error code if failed.
 */
void intel_vgpu_clean_gtt(struct intel_vgpu *vgpu)
{
	ppgtt_free_all_shadow_page(vgpu);
	release_scratch_page_tree(vgpu);

	intel_vgpu_free_mm(vgpu, INTEL_GVT_MM_PPGTT);
	intel_vgpu_free_mm(vgpu, INTEL_GVT_MM_GGTT);
}

static void clean_spt_oos(struct intel_gvt *gvt)
{
	struct intel_gvt_gtt *gtt = &gvt->gtt;
	struct list_head *pos, *n;
	struct intel_vgpu_oos_page *oos_page;

	WARN(!list_empty(&gtt->oos_page_use_list_head),
		"someone is still using oos page\n");

	list_for_each_safe(pos, n, &gtt->oos_page_free_list_head) {
		oos_page = container_of(pos, struct intel_vgpu_oos_page, list);
		list_del(&oos_page->list);
		kfree(oos_page);
	}
}

static int setup_spt_oos(struct intel_gvt *gvt)
{
	struct intel_gvt_gtt *gtt = &gvt->gtt;
	struct intel_vgpu_oos_page *oos_page;
	int i;
	int ret;

	INIT_LIST_HEAD(&gtt->oos_page_free_list_head);
	INIT_LIST_HEAD(&gtt->oos_page_use_list_head);

	for (i = 0; i < preallocated_oos_pages; i++) {
		oos_page = kzalloc(sizeof(*oos_page), GFP_KERNEL);
		if (!oos_page) {
			ret = -ENOMEM;
			goto fail;
		}

		INIT_LIST_HEAD(&oos_page->list);
		INIT_LIST_HEAD(&oos_page->vm_list);
		oos_page->id = i;
		list_add_tail(&oos_page->list, &gtt->oos_page_free_list_head);
	}

	gvt_dbg_mm("%d oos pages preallocated\n", i);

	return 0;
fail:
	clean_spt_oos(gvt);
	return ret;
}

/**
 * intel_vgpu_find_ppgtt_mm - find a PPGTT mm object
 * @vgpu: a vGPU
 * @page_table_level: PPGTT page table level
 * @root_entry: PPGTT page table root pointers
 *
 * This function is used to find a PPGTT mm object from mm object pool
 *
 * Returns:
 * pointer to mm object on success, NULL if failed.
 */
struct intel_vgpu_mm *intel_vgpu_find_ppgtt_mm(struct intel_vgpu *vgpu,
		int page_table_level, void *root_entry)
{
	struct list_head *pos;
	struct intel_vgpu_mm *mm;
	u64 *src, *dst;

	list_for_each(pos, &vgpu->gtt.mm_list_head) {
		mm = container_of(pos, struct intel_vgpu_mm, list);
		if (mm->type != INTEL_GVT_MM_PPGTT)
			continue;

		if (mm->page_table_level != page_table_level)
			continue;

		src = root_entry;
		dst = mm->virtual_page_table;

		if (page_table_level == 3) {
			if (src[0] == dst[0]
					&& src[1] == dst[1]
					&& src[2] == dst[2]
					&& src[3] == dst[3])
				return mm;
		} else {
			if (src[0] == dst[0])
				return mm;
		}
	}
	return NULL;
}

/**
 * intel_vgpu_g2v_create_ppgtt_mm - create a PPGTT mm object from
 * g2v notification
 * @vgpu: a vGPU
 * @page_table_level: PPGTT page table level
 *
 * This function is used to create a PPGTT mm object from a guest to GVT-g
 * notification.
 *
 * Returns:
 * Zero on success, negative error code if failed.
 */
int intel_vgpu_g2v_create_ppgtt_mm(struct intel_vgpu *vgpu,
		int page_table_level)
{
	u64 *pdp = (u64 *)&vgpu_vreg64(vgpu, vgtif_reg(pdp[0]));
	struct intel_vgpu_mm *mm;

	if (WARN_ON((page_table_level != 4) && (page_table_level != 3)))
		return -EINVAL;

	mm = intel_vgpu_find_ppgtt_mm(vgpu, page_table_level, pdp);
	if (mm) {
		intel_gvt_mm_reference(mm);
	} else {
		mm = intel_vgpu_create_mm(vgpu, INTEL_GVT_MM_PPGTT,
				pdp, page_table_level, 0);
		if (IS_ERR(mm)) {
			gvt_vgpu_err("fail to create mm\n");
			return PTR_ERR(mm);
		}
	}
	return 0;
}

/**
 * intel_vgpu_g2v_destroy_ppgtt_mm - destroy a PPGTT mm object from
 * g2v notification
 * @vgpu: a vGPU
 * @page_table_level: PPGTT page table level
 *
 * This function is used to create a PPGTT mm object from a guest to GVT-g
 * notification.
 *
 * Returns:
 * Zero on success, negative error code if failed.
 */
int intel_vgpu_g2v_destroy_ppgtt_mm(struct intel_vgpu *vgpu,
		int page_table_level)
{
	u64 *pdp = (u64 *)&vgpu_vreg64(vgpu, vgtif_reg(pdp[0]));
	struct intel_vgpu_mm *mm;

	if (WARN_ON((page_table_level != 4) && (page_table_level != 3)))
		return -EINVAL;

	mm = intel_vgpu_find_ppgtt_mm(vgpu, page_table_level, pdp);
	if (!mm) {
		gvt_vgpu_err("fail to find ppgtt instance.\n");
		return -EINVAL;
	}
	intel_gvt_mm_unreference(mm);
	return 0;
}

/**
 * intel_gvt_init_gtt - initialize mm components of a GVT device
 * @gvt: GVT device
 *
 * This function is called at the initialization stage, to initialize
 * the mm components of a GVT device.
 *
 * Returns:
 * zero on success, negative error code if failed.
 */
int intel_gvt_init_gtt(struct intel_gvt *gvt)
{
	int ret;
	void *page;
<<<<<<< HEAD
=======
	struct device *dev = &gvt->dev_priv->drm.pdev->dev;
	dma_addr_t daddr;
>>>>>>> a71c9a1c

	gvt_dbg_core("init gtt\n");

	if (IS_BROADWELL(gvt->dev_priv) || IS_SKYLAKE(gvt->dev_priv)) {
		gvt->gtt.pte_ops = &gen8_gtt_pte_ops;
		gvt->gtt.gma_ops = &gen8_gtt_gma_ops;
		gvt->gtt.mm_alloc_page_table = gen8_mm_alloc_page_table;
		gvt->gtt.mm_free_page_table = gen8_mm_free_page_table;
	} else {
		return -ENODEV;
	}

	page = (void *)get_zeroed_page(GFP_KERNEL);
	if (!page) {
		gvt_err("fail to allocate scratch ggtt page\n");
		return -ENOMEM;
	}
	gvt->gtt.scratch_ggtt_page = virt_to_page(page);

<<<<<<< HEAD
	gvt->gtt.scratch_ggtt_mfn = intel_gvt_hypervisor_virt_to_mfn(page);
	if (gvt->gtt.scratch_ggtt_mfn == INTEL_GVT_INVALID_ADDR) {
		gvt_err("fail to translate scratch ggtt page\n");
		__free_page(gvt->gtt.scratch_ggtt_page);
		return -EFAULT;
=======
	daddr = dma_map_page(dev, virt_to_page(page), 0,
			4096, PCI_DMA_BIDIRECTIONAL);
	if (dma_mapping_error(dev, daddr)) {
		gvt_err("fail to dmamap scratch ggtt page\n");
		__free_page(virt_to_page(page));
		return -ENOMEM;
>>>>>>> a71c9a1c
	}
	gvt->gtt.scratch_ggtt_page = virt_to_page(page);
	gvt->gtt.scratch_ggtt_mfn = (unsigned long)(daddr >> GTT_PAGE_SHIFT);

	if (enable_out_of_sync) {
		ret = setup_spt_oos(gvt);
		if (ret) {
			gvt_err("fail to initialize SPT oos\n");
			return ret;
		}
	}
	INIT_LIST_HEAD(&gvt->gtt.mm_lru_list_head);
	return 0;
}

/**
 * intel_gvt_clean_gtt - clean up mm components of a GVT device
 * @gvt: GVT device
 *
 * This function is called at the driver unloading stage, to clean up the
 * the mm components of a GVT device.
 *
 */
void intel_gvt_clean_gtt(struct intel_gvt *gvt)
{
	struct device *dev = &gvt->dev_priv->drm.pdev->dev;
	dma_addr_t daddr = (dma_addr_t)(gvt->gtt.scratch_ggtt_mfn <<
					GTT_PAGE_SHIFT);

	dma_unmap_page(dev, daddr, 4096, PCI_DMA_BIDIRECTIONAL);

	__free_page(gvt->gtt.scratch_ggtt_page);

	if (enable_out_of_sync)
		clean_spt_oos(gvt);
}

/**
 * intel_vgpu_reset_ggtt - reset the GGTT entry
 * @vgpu: a vGPU
 *
 * This function is called at the vGPU create stage
 * to reset all the GGTT entries.
 *
 */
void intel_vgpu_reset_ggtt(struct intel_vgpu *vgpu)
{
	struct intel_gvt *gvt = vgpu->gvt;
	struct intel_gvt_gtt_pte_ops *ops = vgpu->gvt->gtt.pte_ops;
	u32 index;
	u32 offset;
	u32 num_entries;
	struct intel_gvt_gtt_entry e;

	memset(&e, 0, sizeof(struct intel_gvt_gtt_entry));
	e.type = GTT_TYPE_GGTT_PTE;
	ops->set_pfn(&e, gvt->gtt.scratch_ggtt_mfn);
	e.val64 |= _PAGE_PRESENT;

	index = vgpu_aperture_gmadr_base(vgpu) >> PAGE_SHIFT;
	num_entries = vgpu_aperture_sz(vgpu) >> PAGE_SHIFT;
	for (offset = 0; offset < num_entries; offset++)
		ops->set_entry(NULL, &e, index + offset, false, 0, vgpu);

	index = vgpu_hidden_gmadr_base(vgpu) >> PAGE_SHIFT;
	num_entries = vgpu_hidden_sz(vgpu) >> PAGE_SHIFT;
	for (offset = 0; offset < num_entries; offset++)
		ops->set_entry(NULL, &e, index + offset, false, 0, vgpu);
}

/**
 * intel_vgpu_reset_gtt - reset the all GTT related status
 * @vgpu: a vGPU
 * @dmlr: true for vGPU Device Model Level Reset, false for GT Reset
 *
 * This function is called from vfio core to reset reset all
 * GTT related status, including GGTT, PPGTT, scratch page.
 *
 */
void intel_vgpu_reset_gtt(struct intel_vgpu *vgpu, bool dmlr)
{
	int i;

	ppgtt_free_all_shadow_page(vgpu);
<<<<<<< HEAD
=======

	/* Shadow pages are only created when there is no page
	 * table tracking data, so remove page tracking data after
	 * removing the shadow pages.
	 */
	intel_vgpu_free_mm(vgpu, INTEL_GVT_MM_PPGTT);

>>>>>>> a71c9a1c
	if (!dmlr)
		return;

	intel_vgpu_reset_ggtt(vgpu);

	/* clear scratch page for security */
	for (i = GTT_TYPE_PPGTT_PTE_PT; i < GTT_TYPE_MAX; i++) {
		if (vgpu->gtt.scratch_pt[i].page != NULL)
			memset(page_address(vgpu->gtt.scratch_pt[i].page),
				0, PAGE_SIZE);
	}
}<|MERGE_RESOLUTION|>--- conflicted
+++ resolved
@@ -1887,14 +1887,9 @@
 	int page_entry_num = GTT_PAGE_SIZE >>
 				vgpu->gvt->device_info.gtt_entry_size_shift;
 	void *scratch_pt;
-<<<<<<< HEAD
-	unsigned long mfn;
-	int i;
-=======
 	int i;
 	struct device *dev = &vgpu->gvt->dev_priv->drm.pdev->dev;
 	dma_addr_t daddr;
->>>>>>> a71c9a1c
 
 	if (WARN_ON(type < GTT_TYPE_PPGTT_PTE_PT || type >= GTT_TYPE_MAX))
 		return -EINVAL;
@@ -1905,15 +1900,6 @@
 		return -ENOMEM;
 	}
 
-<<<<<<< HEAD
-	mfn = intel_gvt_hypervisor_virt_to_mfn(scratch_pt);
-	if (mfn == INTEL_GVT_INVALID_ADDR) {
-		gvt_err("fail to translate vaddr:0x%lx\n", (unsigned long)scratch_pt);
-		free_page((unsigned long)scratch_pt);
-		return -EFAULT;
-	}
-	gtt->scratch_pt[type].page_mfn = mfn;
-=======
 	daddr = dma_map_page(dev, virt_to_page(scratch_pt), 0,
 			4096, PCI_DMA_BIDIRECTIONAL);
 	if (dma_mapping_error(dev, daddr)) {
@@ -1923,7 +1909,6 @@
 	}
 	gtt->scratch_pt[type].page_mfn =
 		(unsigned long)(daddr >> GTT_PAGE_SHIFT);
->>>>>>> a71c9a1c
 	gtt->scratch_pt[type].page = virt_to_page(scratch_pt);
 	gvt_dbg_mm("vgpu%d create scratch_pt: type %d mfn=0x%lx\n",
 			vgpu->id, type, gtt->scratch_pt[type].page_mfn);
@@ -2234,11 +2219,8 @@
 {
 	int ret;
 	void *page;
-<<<<<<< HEAD
-=======
 	struct device *dev = &gvt->dev_priv->drm.pdev->dev;
 	dma_addr_t daddr;
->>>>>>> a71c9a1c
 
 	gvt_dbg_core("init gtt\n");
 
@@ -2256,22 +2238,13 @@
 		gvt_err("fail to allocate scratch ggtt page\n");
 		return -ENOMEM;
 	}
-	gvt->gtt.scratch_ggtt_page = virt_to_page(page);
-
-<<<<<<< HEAD
-	gvt->gtt.scratch_ggtt_mfn = intel_gvt_hypervisor_virt_to_mfn(page);
-	if (gvt->gtt.scratch_ggtt_mfn == INTEL_GVT_INVALID_ADDR) {
-		gvt_err("fail to translate scratch ggtt page\n");
-		__free_page(gvt->gtt.scratch_ggtt_page);
-		return -EFAULT;
-=======
+
 	daddr = dma_map_page(dev, virt_to_page(page), 0,
 			4096, PCI_DMA_BIDIRECTIONAL);
 	if (dma_mapping_error(dev, daddr)) {
 		gvt_err("fail to dmamap scratch ggtt page\n");
 		__free_page(virt_to_page(page));
 		return -ENOMEM;
->>>>>>> a71c9a1c
 	}
 	gvt->gtt.scratch_ggtt_page = virt_to_page(page);
 	gvt->gtt.scratch_ggtt_mfn = (unsigned long)(daddr >> GTT_PAGE_SHIFT);
@@ -2356,8 +2329,6 @@
 	int i;
 
 	ppgtt_free_all_shadow_page(vgpu);
-<<<<<<< HEAD
-=======
 
 	/* Shadow pages are only created when there is no page
 	 * table tracking data, so remove page tracking data after
@@ -2365,7 +2336,6 @@
 	 */
 	intel_vgpu_free_mm(vgpu, INTEL_GVT_MM_PPGTT);
 
->>>>>>> a71c9a1c
 	if (!dmlr)
 		return;
 
