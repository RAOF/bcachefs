--- conflicted
+++ resolved
@@ -445,11 +445,6 @@
 		container_of(event->pmu, typeof(*i915), pmu.base);
 
 	drm_WARN_ON(&i915->drm, event->parent);
-<<<<<<< HEAD
-
-	module_put(THIS_MODULE);
-=======
->>>>>>> d012a719
 }
 
 static int
