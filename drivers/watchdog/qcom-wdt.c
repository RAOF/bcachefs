--- conflicted
+++ resolved
@@ -252,29 +252,6 @@
 	return 0;
 }
 
-<<<<<<< HEAD
-static int __maybe_unused qcom_wdt_suspend(struct device *dev)
-{
-	struct qcom_wdt *wdt = dev_get_drvdata(dev);
-
-	if (watchdog_active(&wdt->wdd))
-		qcom_wdt_stop(&wdt->wdd);
-
-	return 0;
-}
-
-static int __maybe_unused qcom_wdt_resume(struct device *dev)
-{
-	struct qcom_wdt *wdt = dev_get_drvdata(dev);
-
-	if (watchdog_active(&wdt->wdd))
-		qcom_wdt_start(&wdt->wdd);
-
-	return 0;
-}
-
-=======
->>>>>>> 0ecfebd2
 static SIMPLE_DEV_PM_OPS(qcom_wdt_pm_ops, qcom_wdt_suspend, qcom_wdt_resume);
 
 static const struct of_device_id qcom_wdt_of_table[] = {
