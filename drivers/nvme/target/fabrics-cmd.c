--- conflicted
+++ resolved
@@ -72,11 +72,7 @@
 			offsetof(struct nvmf_property_get_command, attrib);
 	}
 
-<<<<<<< HEAD
-	req->rsp->result.u64 = cpu_to_le64(val);
-=======
 	req->cqe->result.u64 = cpu_to_le64(val);
->>>>>>> 0ecfebd2
 	nvmet_req_complete(req, status);
 }
 
@@ -128,11 +124,7 @@
 
 	if (c->cattr & NVME_CONNECT_DISABLE_SQFLOW) {
 		req->sq->sqhd_disabled = true;
-<<<<<<< HEAD
-		req->rsp->sq_head = cpu_to_le16(0xffff);
-=======
 		req->cqe->sq_head = cpu_to_le16(0xffff);
->>>>>>> 0ecfebd2
 	}
 
 	if (ctrl->ops->install_queue) {
