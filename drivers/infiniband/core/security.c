/*
 * Copyright (c) 2016 Mellanox Technologies Ltd.  All rights reserved.
 *
 * This software is available to you under a choice of one of two
 * licenses.  You may choose to be licensed under the terms of the GNU
 * General Public License (GPL) Version 2, available from the file
 * COPYING in the main directory of this source tree, or the
 * OpenIB.org BSD license below:
 *
 *     Redistribution and use in source and binary forms, with or
 *     without modification, are permitted provided that the following
 *     conditions are met:
 *
 *      - Redistributions of source code must retain the above
 *        copyright notice, this list of conditions and the following
 *        disclaimer.
 *
 *      - Redistributions in binary form must reproduce the above
 *        copyright notice, this list of conditions and the following
 *        disclaimer in the documentation and/or other materials
 *        provided with the distribution.
 *
 * THE SOFTWARE IS PROVIDED "AS IS", WITHOUT WARRANTY OF ANY KIND,
 * EXPRESS OR IMPLIED, INCLUDING BUT NOT LIMITED TO THE WARRANTIES OF
 * MERCHANTABILITY, FITNESS FOR A PARTICULAR PURPOSE AND
 * NONINFRINGEMENT. IN NO EVENT SHALL THE AUTHORS OR COPYRIGHT HOLDERS
 * BE LIABLE FOR ANY CLAIM, DAMAGES OR OTHER LIABILITY, WHETHER IN AN
 * ACTION OF CONTRACT, TORT OR OTHERWISE, ARISING FROM, OUT OF OR IN
 * CONNECTION WITH THE SOFTWARE OR THE USE OR OTHER DEALINGS IN THE
 * SOFTWARE.
 */

#ifdef CONFIG_SECURITY_INFINIBAND

#include <linux/security.h>
#include <linux/completion.h>
#include <linux/list.h>

#include <rdma/ib_verbs.h>
#include <rdma/ib_cache.h>
#include "core_priv.h"
#include "mad_priv.h"

static struct pkey_index_qp_list *get_pkey_idx_qp_list(struct ib_port_pkey *pp)
{
	struct pkey_index_qp_list *pkey = NULL;
	struct pkey_index_qp_list *tmp_pkey;
	struct ib_device *dev = pp->sec->dev;

	spin_lock(&dev->port_pkey_list[pp->port_num].list_lock);
	list_for_each_entry(tmp_pkey,
			    &dev->port_pkey_list[pp->port_num].pkey_list,
			    pkey_index_list) {
		if (tmp_pkey->pkey_index == pp->pkey_index) {
			pkey = tmp_pkey;
			break;
		}
	}
	spin_unlock(&dev->port_pkey_list[pp->port_num].list_lock);
	return pkey;
}

static int get_pkey_and_subnet_prefix(struct ib_port_pkey *pp,
				      u16 *pkey,
				      u64 *subnet_prefix)
{
	struct ib_device *dev = pp->sec->dev;
	int ret;

	ret = ib_get_cached_pkey(dev, pp->port_num, pp->pkey_index, pkey);
	if (ret)
		return ret;

	ret = ib_get_cached_subnet_prefix(dev, pp->port_num, subnet_prefix);

	return ret;
}

static int enforce_qp_pkey_security(u16 pkey,
				    u64 subnet_prefix,
				    struct ib_qp_security *qp_sec)
{
	struct ib_qp_security *shared_qp_sec;
	int ret;

	ret = security_ib_pkey_access(qp_sec->security, subnet_prefix, pkey);
	if (ret)
		return ret;

	list_for_each_entry(shared_qp_sec,
			    &qp_sec->shared_qp_list,
			    shared_qp_list) {
		ret = security_ib_pkey_access(shared_qp_sec->security,
					      subnet_prefix,
					      pkey);
		if (ret)
			return ret;
	}
	return 0;
}

/* The caller of this function must hold the QP security
 * mutex of the QP of the security structure in *pps.
 *
 * It takes separate ports_pkeys and security structure
 * because in some cases the pps will be for a new settings
 * or the pps will be for the real QP and security structure
 * will be for a shared QP.
 */
static int check_qp_port_pkey_settings(struct ib_ports_pkeys *pps,
				       struct ib_qp_security *sec)
{
	u64 subnet_prefix;
	u16 pkey;
	int ret = 0;

	if (!pps)
		return 0;

	if (pps->main.state != IB_PORT_PKEY_NOT_VALID) {
		ret = get_pkey_and_subnet_prefix(&pps->main,
						 &pkey,
						 &subnet_prefix);
		if (ret)
			return ret;

		ret = enforce_qp_pkey_security(pkey,
					       subnet_prefix,
					       sec);
		if (ret)
			return ret;
	}

	if (pps->alt.state != IB_PORT_PKEY_NOT_VALID) {
		ret = get_pkey_and_subnet_prefix(&pps->alt,
						 &pkey,
						 &subnet_prefix);
		if (ret)
			return ret;

		ret = enforce_qp_pkey_security(pkey,
					       subnet_prefix,
					       sec);
	}

	return ret;
}

/* The caller of this function must hold the QP security
 * mutex.
 */
static void qp_to_error(struct ib_qp_security *sec)
{
	struct ib_qp_security *shared_qp_sec;
	struct ib_qp_attr attr = {
		.qp_state = IB_QPS_ERR
	};
	struct ib_event event = {
		.event = IB_EVENT_QP_FATAL
	};

	/* If the QP is in the process of being destroyed
	 * the qp pointer in the security structure is
	 * undefined.  It cannot be modified now.
	 */
	if (sec->destroying)
		return;

	ib_modify_qp(sec->qp,
		     &attr,
		     IB_QP_STATE);

	if (sec->qp->event_handler && sec->qp->qp_context) {
		event.element.qp = sec->qp;
		sec->qp->event_handler(&event,
				       sec->qp->qp_context);
	}

	list_for_each_entry(shared_qp_sec,
			    &sec->shared_qp_list,
			    shared_qp_list) {
		struct ib_qp *qp = shared_qp_sec->qp;

		if (qp->event_handler && qp->qp_context) {
			event.element.qp = qp;
			event.device = qp->device;
			qp->event_handler(&event,
					  qp->qp_context);
		}
	}
}

static inline void check_pkey_qps(struct pkey_index_qp_list *pkey,
				  struct ib_device *device,
				  u8 port_num,
				  u64 subnet_prefix)
{
	struct ib_port_pkey *pp, *tmp_pp;
	bool comp;
	LIST_HEAD(to_error_list);
	u16 pkey_val;

	if (!ib_get_cached_pkey(device,
				port_num,
				pkey->pkey_index,
				&pkey_val)) {
		spin_lock(&pkey->qp_list_lock);
		list_for_each_entry(pp, &pkey->qp_list, qp_list) {
			if (atomic_read(&pp->sec->error_list_count))
				continue;

			if (enforce_qp_pkey_security(pkey_val,
						     subnet_prefix,
						     pp->sec)) {
				atomic_inc(&pp->sec->error_list_count);
				list_add(&pp->to_error_list,
					 &to_error_list);
			}
		}
		spin_unlock(&pkey->qp_list_lock);
	}

	list_for_each_entry_safe(pp,
				 tmp_pp,
				 &to_error_list,
				 to_error_list) {
		mutex_lock(&pp->sec->mutex);
		qp_to_error(pp->sec);
		list_del(&pp->to_error_list);
		atomic_dec(&pp->sec->error_list_count);
		comp = pp->sec->destroying;
		mutex_unlock(&pp->sec->mutex);

		if (comp)
			complete(&pp->sec->error_complete);
	}
}

/* The caller of this function must hold the QP security
 * mutex.
 */
static int port_pkey_list_insert(struct ib_port_pkey *pp)
{
	struct pkey_index_qp_list *tmp_pkey;
	struct pkey_index_qp_list *pkey;
	struct ib_device *dev;
	u8 port_num = pp->port_num;
	int ret = 0;

	if (pp->state != IB_PORT_PKEY_VALID)
		return 0;

	dev = pp->sec->dev;

	pkey = get_pkey_idx_qp_list(pp);

	if (!pkey) {
		bool found = false;

		pkey = kzalloc(sizeof(*pkey), GFP_KERNEL);
		if (!pkey)
			return -ENOMEM;

		spin_lock(&dev->port_pkey_list[port_num].list_lock);
		/* Check for the PKey again.  A racing process may
		 * have created it.
		 */
		list_for_each_entry(tmp_pkey,
				    &dev->port_pkey_list[port_num].pkey_list,
				    pkey_index_list) {
			if (tmp_pkey->pkey_index == pp->pkey_index) {
				kfree(pkey);
				pkey = tmp_pkey;
				found = true;
				break;
			}
		}

		if (!found) {
			pkey->pkey_index = pp->pkey_index;
			spin_lock_init(&pkey->qp_list_lock);
			INIT_LIST_HEAD(&pkey->qp_list);
			list_add(&pkey->pkey_index_list,
				 &dev->port_pkey_list[port_num].pkey_list);
		}
		spin_unlock(&dev->port_pkey_list[port_num].list_lock);
	}

	spin_lock(&pkey->qp_list_lock);
	list_add(&pp->qp_list, &pkey->qp_list);
	spin_unlock(&pkey->qp_list_lock);

	pp->state = IB_PORT_PKEY_LISTED;

	return ret;
}

/* The caller of this function must hold the QP security
 * mutex.
 */
static void port_pkey_list_remove(struct ib_port_pkey *pp)
{
	struct pkey_index_qp_list *pkey;

	if (pp->state != IB_PORT_PKEY_LISTED)
		return;

	pkey = get_pkey_idx_qp_list(pp);

	spin_lock(&pkey->qp_list_lock);
	list_del(&pp->qp_list);
	spin_unlock(&pkey->qp_list_lock);

	/* The setting may still be valid, i.e. after
	 * a destroy has failed for example.
	 */
	pp->state = IB_PORT_PKEY_VALID;
}

static void destroy_qp_security(struct ib_qp_security *sec)
{
	security_ib_free_security(sec->security);
	kfree(sec->ports_pkeys);
	kfree(sec);
}

/* The caller of this function must hold the QP security
 * mutex.
 */
static struct ib_ports_pkeys *get_new_pps(const struct ib_qp *qp,
					  const struct ib_qp_attr *qp_attr,
					  int qp_attr_mask)
{
	struct ib_ports_pkeys *new_pps;
	struct ib_ports_pkeys *qp_pps = qp->qp_sec->ports_pkeys;

	new_pps = kzalloc(sizeof(*new_pps), GFP_KERNEL);
	if (!new_pps)
		return NULL;

	if (qp_attr_mask & (IB_QP_PKEY_INDEX | IB_QP_PORT)) {
		if (!qp_pps) {
			new_pps->main.port_num = qp_attr->port_num;
			new_pps->main.pkey_index = qp_attr->pkey_index;
		} else {
			new_pps->main.port_num = (qp_attr_mask & IB_QP_PORT) ?
						  qp_attr->port_num :
						  qp_pps->main.port_num;

			new_pps->main.pkey_index =
					(qp_attr_mask & IB_QP_PKEY_INDEX) ?
					 qp_attr->pkey_index :
					 qp_pps->main.pkey_index;
		}
		new_pps->main.state = IB_PORT_PKEY_VALID;
	} else if (qp_pps) {
		new_pps->main.port_num = qp_pps->main.port_num;
		new_pps->main.pkey_index = qp_pps->main.pkey_index;
		if (qp_pps->main.state != IB_PORT_PKEY_NOT_VALID)
			new_pps->main.state = IB_PORT_PKEY_VALID;
	}

	if (qp_attr_mask & IB_QP_ALT_PATH) {
		new_pps->alt.port_num = qp_attr->alt_port_num;
		new_pps->alt.pkey_index = qp_attr->alt_pkey_index;
		new_pps->alt.state = IB_PORT_PKEY_VALID;
	} else if (qp_pps) {
		new_pps->alt.port_num = qp_pps->alt.port_num;
		new_pps->alt.pkey_index = qp_pps->alt.pkey_index;
		if (qp_pps->alt.state != IB_PORT_PKEY_NOT_VALID)
			new_pps->alt.state = IB_PORT_PKEY_VALID;
	}

	new_pps->main.sec = qp->qp_sec;
	new_pps->alt.sec = qp->qp_sec;
	return new_pps;
}

int ib_open_shared_qp_security(struct ib_qp *qp, struct ib_device *dev)
{
	struct ib_qp *real_qp = qp->real_qp;
	int ret;

	ret = ib_create_qp_security(qp, dev);

	if (ret)
		return ret;

	if (!qp->qp_sec)
		return 0;

	mutex_lock(&real_qp->qp_sec->mutex);
	ret = check_qp_port_pkey_settings(real_qp->qp_sec->ports_pkeys,
					  qp->qp_sec);

	if (ret)
		goto ret;

	if (qp != real_qp)
		list_add(&qp->qp_sec->shared_qp_list,
			 &real_qp->qp_sec->shared_qp_list);
ret:
	mutex_unlock(&real_qp->qp_sec->mutex);
	if (ret)
		destroy_qp_security(qp->qp_sec);

	return ret;
}

void ib_close_shared_qp_security(struct ib_qp_security *sec)
{
	struct ib_qp *real_qp = sec->qp->real_qp;

	mutex_lock(&real_qp->qp_sec->mutex);
	list_del(&sec->shared_qp_list);
	mutex_unlock(&real_qp->qp_sec->mutex);

	destroy_qp_security(sec);
}

int ib_create_qp_security(struct ib_qp *qp, struct ib_device *dev)
{
	u8 i = rdma_start_port(dev);
	bool is_ib = false;
	int ret;

	while (i <= rdma_end_port(dev) && !is_ib)
		is_ib = rdma_protocol_ib(dev, i++);

	/* If this isn't an IB device don't create the security context */
	if (!is_ib)
		return 0;

	qp->qp_sec = kzalloc(sizeof(*qp->qp_sec), GFP_KERNEL);
	if (!qp->qp_sec)
		return -ENOMEM;

	qp->qp_sec->qp = qp;
	qp->qp_sec->dev = dev;
	mutex_init(&qp->qp_sec->mutex);
	INIT_LIST_HEAD(&qp->qp_sec->shared_qp_list);
	atomic_set(&qp->qp_sec->error_list_count, 0);
	init_completion(&qp->qp_sec->error_complete);
	ret = security_ib_alloc_security(&qp->qp_sec->security);
	if (ret) {
		kfree(qp->qp_sec);
		qp->qp_sec = NULL;
	}

	return ret;
}
EXPORT_SYMBOL(ib_create_qp_security);

void ib_destroy_qp_security_begin(struct ib_qp_security *sec)
{
	/* Return if not IB */
	if (!sec)
		return;

	mutex_lock(&sec->mutex);

	/* Remove the QP from the lists so it won't get added to
	 * a to_error_list during the destroy process.
	 */
	if (sec->ports_pkeys) {
		port_pkey_list_remove(&sec->ports_pkeys->main);
		port_pkey_list_remove(&sec->ports_pkeys->alt);
	}

	/* If the QP is already in one or more of those lists
	 * the destroying flag will ensure the to error flow
	 * doesn't operate on an undefined QP.
	 */
	sec->destroying = true;

	/* Record the error list count to know how many completions
	 * to wait for.
	 */
	sec->error_comps_pending = atomic_read(&sec->error_list_count);

	mutex_unlock(&sec->mutex);
}

void ib_destroy_qp_security_abort(struct ib_qp_security *sec)
{
	int ret;
	int i;

	/* Return if not IB */
	if (!sec)
		return;

	/* If a concurrent cache update is in progress this
	 * QP security could be marked for an error state
	 * transition.  Wait for this to complete.
	 */
	for (i = 0; i < sec->error_comps_pending; i++)
		wait_for_completion(&sec->error_complete);

	mutex_lock(&sec->mutex);
	sec->destroying = false;

	/* Restore the position in the lists and verify
	 * access is still allowed in case a cache update
	 * occurred while attempting to destroy.
	 *
	 * Because these setting were listed already
	 * and removed during ib_destroy_qp_security_begin
	 * we know the pkey_index_qp_list for the PKey
	 * already exists so port_pkey_list_insert won't fail.
	 */
	if (sec->ports_pkeys) {
		port_pkey_list_insert(&sec->ports_pkeys->main);
		port_pkey_list_insert(&sec->ports_pkeys->alt);
	}

	ret = check_qp_port_pkey_settings(sec->ports_pkeys, sec);
	if (ret)
		qp_to_error(sec);

	mutex_unlock(&sec->mutex);
}

void ib_destroy_qp_security_end(struct ib_qp_security *sec)
{
	int i;

	/* Return if not IB */
	if (!sec)
		return;

	/* If a concurrent cache update is occurring we must
	 * wait until this QP security structure is processed
	 * in the QP to error flow before destroying it because
	 * the to_error_list is in use.
	 */
	for (i = 0; i < sec->error_comps_pending; i++)
		wait_for_completion(&sec->error_complete);

	destroy_qp_security(sec);
}

void ib_security_cache_change(struct ib_device *device,
			      u8 port_num,
			      u64 subnet_prefix)
{
	struct pkey_index_qp_list *pkey;

	list_for_each_entry(pkey,
			    &device->port_pkey_list[port_num].pkey_list,
			    pkey_index_list) {
		check_pkey_qps(pkey,
			       device,
			       port_num,
			       subnet_prefix);
	}
}

void ib_security_destroy_port_pkey_list(struct ib_device *device)
{
	struct pkey_index_qp_list *pkey, *tmp_pkey;
	int i;

	for (i = rdma_start_port(device); i <= rdma_end_port(device); i++) {
		spin_lock(&device->port_pkey_list[i].list_lock);
		list_for_each_entry_safe(pkey,
					 tmp_pkey,
					 &device->port_pkey_list[i].pkey_list,
					 pkey_index_list) {
			list_del(&pkey->pkey_index_list);
			kfree(pkey);
		}
		spin_unlock(&device->port_pkey_list[i].list_lock);
	}
}

int ib_security_modify_qp(struct ib_qp *qp,
			  struct ib_qp_attr *qp_attr,
			  int qp_attr_mask,
			  struct ib_udata *udata)
{
	int ret = 0;
	struct ib_ports_pkeys *tmp_pps;
	struct ib_ports_pkeys *new_pps = NULL;
	struct ib_qp *real_qp = qp->real_qp;
	bool special_qp = (real_qp->qp_type == IB_QPT_SMI ||
			   real_qp->qp_type == IB_QPT_GSI ||
			   real_qp->qp_type >= IB_QPT_RESERVED1);
	bool pps_change = ((qp_attr_mask & (IB_QP_PKEY_INDEX | IB_QP_PORT)) ||
			   (qp_attr_mask & IB_QP_ALT_PATH));

	WARN_ONCE((qp_attr_mask & IB_QP_PORT &&
		   rdma_protocol_ib(real_qp->device, qp_attr->port_num) &&
		   !real_qp->qp_sec),
		   "%s: QP security is not initialized for IB QP: %d\n",
		   __func__, real_qp->qp_num);

	/* The port/pkey settings are maintained only for the real QP. Open
	 * handles on the real QP will be in the shared_qp_list. When
	 * enforcing security on the real QP all the shared QPs will be
	 * checked as well.
	 */

	if (pps_change && !special_qp && real_qp->qp_sec) {
		mutex_lock(&real_qp->qp_sec->mutex);
		new_pps = get_new_pps(real_qp,
				      qp_attr,
				      qp_attr_mask);
		if (!new_pps) {
			mutex_unlock(&real_qp->qp_sec->mutex);
			return -ENOMEM;
		}
		/* Add this QP to the lists for the new port
		 * and pkey settings before checking for permission
		 * in case there is a concurrent cache update
		 * occurring.  Walking the list for a cache change
		 * doesn't acquire the security mutex unless it's
		 * sending the QP to error.
		 */
		ret = port_pkey_list_insert(&new_pps->main);

		if (!ret)
			ret = port_pkey_list_insert(&new_pps->alt);

		if (!ret)
			ret = check_qp_port_pkey_settings(new_pps,
							  real_qp->qp_sec);
	}

	if (!ret)
		ret = real_qp->device->modify_qp(real_qp,
						 qp_attr,
						 qp_attr_mask,
						 udata);

	if (new_pps) {
		/* Clean up the lists and free the appropriate
		 * ports_pkeys structure.
		 */
		if (ret) {
			tmp_pps = new_pps;
		} else {
			tmp_pps = real_qp->qp_sec->ports_pkeys;
			real_qp->qp_sec->ports_pkeys = new_pps;
		}

		if (tmp_pps) {
			port_pkey_list_remove(&tmp_pps->main);
			port_pkey_list_remove(&tmp_pps->alt);
		}
		kfree(tmp_pps);
		mutex_unlock(&real_qp->qp_sec->mutex);
	}
	return ret;
}
EXPORT_SYMBOL(ib_security_modify_qp);

int ib_security_pkey_access(struct ib_device *dev,
			    u8 port_num,
			    u16 pkey_index,
			    void *sec)
{
	u64 subnet_prefix;
	u16 pkey;
	int ret;

	if (!rdma_protocol_ib(dev, port_num))
		return 0;

	ret = ib_get_cached_pkey(dev, port_num, pkey_index, &pkey);
	if (ret)
		return ret;

	ret = ib_get_cached_subnet_prefix(dev, port_num, &subnet_prefix);

	if (ret)
		return ret;

	return security_ib_pkey_access(sec, subnet_prefix, pkey);
}
EXPORT_SYMBOL(ib_security_pkey_access);

static int ib_mad_agent_security_change(struct notifier_block *nb,
					unsigned long event,
					void *data)
{
	struct ib_mad_agent *ag = container_of(nb, struct ib_mad_agent, lsm_nb);

	if (event != LSM_POLICY_CHANGE)
		return NOTIFY_DONE;

	ag->smp_allowed = !security_ib_endport_manage_subnet(ag->security,
							     ag->device->name,
							     ag->port_num);

	return NOTIFY_OK;
}

int ib_mad_agent_security_setup(struct ib_mad_agent *agent,
				enum ib_qp_type qp_type)
{
	int ret;

	if (!rdma_protocol_ib(agent->device, agent->port_num))
		return 0;

	ret = security_ib_alloc_security(&agent->security);
	if (ret)
		return ret;

	if (qp_type != IB_QPT_SMI)
		return 0;

	ret = security_ib_endport_manage_subnet(agent->security,
						agent->device->name,
						agent->port_num);
	if (ret)
		return ret;

	agent->lsm_nb.notifier_call = ib_mad_agent_security_change;
	ret = register_lsm_notifier(&agent->lsm_nb);
	if (ret)
		return ret;

	agent->smp_allowed = true;
	agent->lsm_nb_reg = true;
	return 0;
}

void ib_mad_agent_security_cleanup(struct ib_mad_agent *agent)
{
	if (!rdma_protocol_ib(agent->device, agent->port_num))
		return;

	security_ib_free_security(agent->security);
	if (agent->lsm_nb_reg)
		unregister_lsm_notifier(&agent->lsm_nb);
}

int ib_mad_enforce_security(struct ib_mad_agent_private *map, u16 pkey_index)
{
	if (!rdma_protocol_ib(map->agent.device, map->agent.port_num))
		return 0;

<<<<<<< HEAD
	if (map->agent.qp->qp_type == IB_QPT_SMI && !map->agent.smp_allowed)
		return -EACCES;
=======
	if (map->agent.qp->qp_type == IB_QPT_SMI) {
		if (!map->agent.smp_allowed)
			return -EACCES;
		return 0;
	}
>>>>>>> 5fa4ec9c

	return ib_security_pkey_access(map->agent.device,
				       map->agent.port_num,
				       pkey_index,
				       map->agent.security);
}

#endif /* CONFIG_SECURITY_INFINIBAND */<|MERGE_RESOLUTION|>--- conflicted
+++ resolved
@@ -742,16 +742,11 @@
 	if (!rdma_protocol_ib(map->agent.device, map->agent.port_num))
 		return 0;
 
-<<<<<<< HEAD
-	if (map->agent.qp->qp_type == IB_QPT_SMI && !map->agent.smp_allowed)
-		return -EACCES;
-=======
 	if (map->agent.qp->qp_type == IB_QPT_SMI) {
 		if (!map->agent.smp_allowed)
 			return -EACCES;
 		return 0;
 	}
->>>>>>> 5fa4ec9c
 
 	return ib_security_pkey_access(map->agent.device,
 				       map->agent.port_num,
