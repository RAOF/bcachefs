--- conflicted
+++ resolved
@@ -114,10 +114,6 @@
 int rxe_qp_to_attr(struct rxe_qp *qp, struct ib_qp_attr *attr, int mask);
 void rxe_qp_error(struct rxe_qp *qp);
 int rxe_qp_chk_destroy(struct rxe_qp *qp);
-<<<<<<< HEAD
-void rxe_qp_destroy(struct rxe_qp *qp);
-=======
->>>>>>> 88084a3d
 void rxe_qp_cleanup(struct rxe_pool_elem *elem);
 
 static inline int qp_num(struct rxe_qp *qp)
