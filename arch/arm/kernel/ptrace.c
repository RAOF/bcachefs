--- conflicted
+++ resolved
@@ -925,11 +925,7 @@
 	if (!ip)
 		audit_syscall_exit(regs);
 	else
-<<<<<<< HEAD
-		audit_syscall_entry(AUDIT_ARCH_ARMEB, scno, regs->ARM_r0,
-=======
 		audit_syscall_entry(AUDIT_ARCH_NR, scno, regs->ARM_r0,
->>>>>>> c16fa4f2
 				    regs->ARM_r1, regs->ARM_r2, regs->ARM_r3);
 
 	if (!test_thread_flag(TIF_SYSCALL_TRACE))
