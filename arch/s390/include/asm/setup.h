/*
 *  S390 version
 *    Copyright IBM Corp. 1999, 2010
 */

#ifndef _ASM_S390_SETUP_H
#define _ASM_S390_SETUP_H

#define COMMAND_LINE_SIZE	4096

#define ARCH_COMMAND_LINE_SIZE	896

#ifdef __KERNEL__

#define PARMAREA		0x10400
#define MEMORY_CHUNKS		256

#ifndef __ASSEMBLY__

#include <asm/lowcore.h>
#include <asm/types.h>

#ifndef CONFIG_64BIT
#define IPL_DEVICE        (*(unsigned long *)  (0x10404))
#define INITRD_START      (*(unsigned long *)  (0x1040C))
#define INITRD_SIZE       (*(unsigned long *)  (0x10414))
#define OLDMEM_BASE	  (*(unsigned long *)  (0x1041C))
#define OLDMEM_SIZE	  (*(unsigned long *)  (0x10424))
#else /* CONFIG_64BIT */
#define IPL_DEVICE        (*(unsigned long *)  (0x10400))
#define INITRD_START      (*(unsigned long *)  (0x10408))
#define INITRD_SIZE       (*(unsigned long *)  (0x10410))
#define OLDMEM_BASE	  (*(unsigned long *)  (0x10418))
#define OLDMEM_SIZE	  (*(unsigned long *)  (0x10420))
#endif /* CONFIG_64BIT */
#define COMMAND_LINE      ((char *)            (0x10480))

#define CHUNK_READ_WRITE 0
#define CHUNK_READ_ONLY  1
#define CHUNK_OLDMEM	 4
#define CHUNK_CRASHK	 5

struct mem_chunk {
	unsigned long addr;
	unsigned long size;
	int type;
};

extern struct mem_chunk memory_chunk[];
extern unsigned long real_memory_size;
extern int memory_end_set;
extern unsigned long memory_end;

void detect_memory_layout(struct mem_chunk chunk[]);
void create_mem_hole(struct mem_chunk memory_chunk[], unsigned long addr,
		     unsigned long size, int type);

#define PRIMARY_SPACE_MODE	0
#define ACCESS_REGISTER_MODE	1
#define SECONDARY_SPACE_MODE	2
#define HOME_SPACE_MODE		3

<<<<<<< HEAD
extern unsigned int addressing_mode;
=======
extern unsigned int s390_user_mode;
>>>>>>> 4a8e43fe

/*
 * Machine features detected in head.S
 */

#define MACHINE_FLAG_VM		(1UL << 0)
#define MACHINE_FLAG_IEEE	(1UL << 1)
#define MACHINE_FLAG_CSP	(1UL << 3)
#define MACHINE_FLAG_MVPG	(1UL << 4)
#define MACHINE_FLAG_DIAG44	(1UL << 5)
#define MACHINE_FLAG_IDTE	(1UL << 6)
#define MACHINE_FLAG_DIAG9C	(1UL << 7)
#define MACHINE_FLAG_MVCOS	(1UL << 8)
#define MACHINE_FLAG_KVM	(1UL << 9)
#define MACHINE_FLAG_HPAGE	(1UL << 10)
#define MACHINE_FLAG_PFMF	(1UL << 11)
#define MACHINE_FLAG_LPAR	(1UL << 12)
#define MACHINE_FLAG_SPP	(1UL << 13)
#define MACHINE_FLAG_TOPOLOGY	(1UL << 14)
#define MACHINE_FLAG_TE		(1UL << 15)
#define MACHINE_FLAG_RRBM	(1UL << 16)

#define MACHINE_IS_VM		(S390_lowcore.machine_flags & MACHINE_FLAG_VM)
#define MACHINE_IS_KVM		(S390_lowcore.machine_flags & MACHINE_FLAG_KVM)
#define MACHINE_IS_LPAR		(S390_lowcore.machine_flags & MACHINE_FLAG_LPAR)

#define MACHINE_HAS_DIAG9C	(S390_lowcore.machine_flags & MACHINE_FLAG_DIAG9C)

#ifndef CONFIG_64BIT
#define MACHINE_HAS_IEEE	(S390_lowcore.machine_flags & MACHINE_FLAG_IEEE)
#define MACHINE_HAS_CSP		(S390_lowcore.machine_flags & MACHINE_FLAG_CSP)
#define MACHINE_HAS_IDTE	(0)
#define MACHINE_HAS_DIAG44	(1)
#define MACHINE_HAS_MVPG	(S390_lowcore.machine_flags & MACHINE_FLAG_MVPG)
#define MACHINE_HAS_MVCOS	(0)
#define MACHINE_HAS_HPAGE	(0)
#define MACHINE_HAS_PFMF	(0)
#define MACHINE_HAS_SPP		(0)
#define MACHINE_HAS_TOPOLOGY	(0)
#define MACHINE_HAS_TE		(0)
#define MACHINE_HAS_RRBM	(0)
#else /* CONFIG_64BIT */
#define MACHINE_HAS_IEEE	(1)
#define MACHINE_HAS_CSP		(1)
#define MACHINE_HAS_IDTE	(S390_lowcore.machine_flags & MACHINE_FLAG_IDTE)
#define MACHINE_HAS_DIAG44	(S390_lowcore.machine_flags & MACHINE_FLAG_DIAG44)
#define MACHINE_HAS_MVPG	(1)
#define MACHINE_HAS_MVCOS	(S390_lowcore.machine_flags & MACHINE_FLAG_MVCOS)
#define MACHINE_HAS_HPAGE	(S390_lowcore.machine_flags & MACHINE_FLAG_HPAGE)
#define MACHINE_HAS_PFMF	(S390_lowcore.machine_flags & MACHINE_FLAG_PFMF)
#define MACHINE_HAS_SPP		(S390_lowcore.machine_flags & MACHINE_FLAG_SPP)
#define MACHINE_HAS_TOPOLOGY	(S390_lowcore.machine_flags & MACHINE_FLAG_TOPOLOGY)
#define MACHINE_HAS_TE		(S390_lowcore.machine_flags & MACHINE_FLAG_TE)
#define MACHINE_HAS_RRBM	(S390_lowcore.machine_flags & MACHINE_FLAG_RRBM)
#endif /* CONFIG_64BIT */

#define ZFCPDUMP_HSA_SIZE	(32UL<<20)
#define ZFCPDUMP_HSA_SIZE_MAX	(64UL<<20)

/*
 * Console mode. Override with conmode=
 */
extern unsigned int console_mode;
extern unsigned int console_devno;
extern unsigned int console_irq;

extern char vmhalt_cmd[];
extern char vmpoff_cmd[];

#define CONSOLE_IS_UNDEFINED	(console_mode == 0)
#define CONSOLE_IS_SCLP		(console_mode == 1)
#define CONSOLE_IS_3215		(console_mode == 2)
#define CONSOLE_IS_3270		(console_mode == 3)
#define SET_CONSOLE_SCLP	do { console_mode = 1; } while (0)
#define SET_CONSOLE_3215	do { console_mode = 2; } while (0)
#define SET_CONSOLE_3270	do { console_mode = 3; } while (0)

#define NSS_NAME_SIZE	8
extern char kernel_nss_name[];

#ifdef CONFIG_PFAULT
extern int pfault_init(void);
extern void pfault_fini(void);
#else /* CONFIG_PFAULT */
#define pfault_init()		({-1;})
#define pfault_fini()		do { } while (0)
#endif /* CONFIG_PFAULT */

extern void cmma_init(void);

extern void (*_machine_restart)(char *command);
extern void (*_machine_halt)(void);
extern void (*_machine_power_off)(void);

#else /* __ASSEMBLY__ */

#ifndef CONFIG_64BIT
#define IPL_DEVICE        0x10404
#define INITRD_START      0x1040C
#define INITRD_SIZE       0x10414
#define OLDMEM_BASE	  0x1041C
#define OLDMEM_SIZE	  0x10424
#else /* CONFIG_64BIT */
#define IPL_DEVICE        0x10400
#define INITRD_START      0x10408
#define INITRD_SIZE       0x10410
#define OLDMEM_BASE	  0x10418
#define OLDMEM_SIZE	  0x10420
#endif /* CONFIG_64BIT */
#define COMMAND_LINE      0x10480

#endif /* __ASSEMBLY__ */
#endif /* __KERNEL__ */
#endif /* _ASM_S390_SETUP_H */<|MERGE_RESOLUTION|>--- conflicted
+++ resolved
@@ -60,11 +60,7 @@
 #define SECONDARY_SPACE_MODE	2
 #define HOME_SPACE_MODE		3
 
-<<<<<<< HEAD
-extern unsigned int addressing_mode;
-=======
 extern unsigned int s390_user_mode;
->>>>>>> 4a8e43fe
 
 /*
  * Machine features detected in head.S
