--- conflicted
+++ resolved
@@ -222,8 +222,6 @@
 			 #reset-cells = <1>;
 		};
 
-<<<<<<< HEAD
-=======
 		eth: ethernet@15100000 {
 			compatible = "mediatek,mt7986-eth";
 			reg = <0 0x15100000 0 0x80000>;
@@ -263,7 +261,6 @@
 			#size-cells = <0>;
 			status = "disabled";
 		};
->>>>>>> 88084a3d
 	};
 
 };