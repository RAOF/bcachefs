--- conflicted
+++ resolved
@@ -347,11 +347,7 @@
 			       va->addr, va->addr + va->size, va->caller);
 			pr_err("\n");
 
-<<<<<<< HEAD
-			page = vmalloc_to_page(page);
-=======
 			page = vmalloc_to_page(addr);
->>>>>>> 88084a3d
 		}
 	}
 
