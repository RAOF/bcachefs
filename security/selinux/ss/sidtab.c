// SPDX-License-Identifier: GPL-2.0
/*
 * Implementation of the SID table type.
 *
 * Original author: Stephen Smalley, <sds@tycho.nsa.gov>
 * Author: Ondrej Mosnacek, <omosnacek@gmail.com>
 *
 * Copyright (C) 2018 Red Hat, Inc.
 */
#include <linux/errno.h>
#include <linux/kernel.h>
#include <linux/list.h>
#include <linux/rcupdate.h>
#include <linux/slab.h>
#include <linux/sched.h>
#include <linux/spinlock.h>
#include <asm/barrier.h>
#include "flask.h"
#include "security.h"
#include "sidtab.h"
#include "services.h"

struct sidtab_str_cache {
	struct rcu_head rcu_member;
	struct list_head lru_member;
	struct sidtab_entry *parent;
	u32 len;
	char str[];
};

#define index_to_sid(index) ((index) + SECINITSID_NUM + 1)
#define sid_to_index(sid) ((sid) - (SECINITSID_NUM + 1))

int sidtab_init(struct sidtab *s)
{
	u32 i;

	memset(s->roots, 0, sizeof(s->roots));

	for (i = 0; i < SECINITSID_NUM; i++)
		s->isids[i].set = 0;

	s->frozen = false;
	s->count = 0;
	s->convert = NULL;
	hash_init(s->context_to_sid);

	spin_lock_init(&s->lock);

#if CONFIG_SECURITY_SELINUX_SID2STR_CACHE_SIZE > 0
	s->cache_free_slots = CONFIG_SECURITY_SELINUX_SID2STR_CACHE_SIZE;
	INIT_LIST_HEAD(&s->cache_lru_list);
	spin_lock_init(&s->cache_lock);
#endif

	return 0;
}

static u32 context_to_sid(struct sidtab *s, struct context *context, u32 hash)
{
	struct sidtab_entry *entry;
	u32 sid = 0;

	rcu_read_lock();
	hash_for_each_possible_rcu(s->context_to_sid, entry, list, hash) {
		if (entry->hash != hash)
			continue;
		if (context_cmp(&entry->context, context)) {
			sid = entry->sid;
			break;
		}
	}
	rcu_read_unlock();
	return sid;
}

int sidtab_set_initial(struct sidtab *s, u32 sid, struct context *context)
{
	struct sidtab_isid_entry *isid;
	u32 hash;
	int rc;

	if (sid == 0 || sid > SECINITSID_NUM)
		return -EINVAL;

	isid = &s->isids[sid - 1];

	rc = context_cpy(&isid->entry.context, context);
	if (rc)
		return rc;

#if CONFIG_SECURITY_SELINUX_SID2STR_CACHE_SIZE > 0
	isid->entry.cache = NULL;
#endif
	isid->set = 1;

	hash = context_compute_hash(context);

	/*
	 * Multiple initial sids may map to the same context. Check that this
	 * context is not already represented in the context_to_sid hashtable
	 * to avoid duplicate entries and long linked lists upon hash
	 * collision.
	 */
	if (!context_to_sid(s, context, hash)) {
		isid->entry.sid = sid;
		isid->entry.hash = hash;
		hash_add(s->context_to_sid, &isid->entry.list, hash);
	}

	return 0;
}

int sidtab_hash_stats(struct sidtab *sidtab, char *page)
{
	int i;
	int chain_len = 0;
	int slots_used = 0;
	int entries = 0;
	int max_chain_len = 0;
	int cur_bucket = 0;
	struct sidtab_entry *entry;

	rcu_read_lock();
	hash_for_each_rcu(sidtab->context_to_sid, i, entry, list) {
		entries++;
		if (i == cur_bucket) {
			chain_len++;
			if (chain_len == 1)
				slots_used++;
		} else {
			cur_bucket = i;
			if (chain_len > max_chain_len)
				max_chain_len = chain_len;
			chain_len = 0;
		}
	}
	rcu_read_unlock();

	if (chain_len > max_chain_len)
		max_chain_len = chain_len;

	return scnprintf(page, PAGE_SIZE, "entries: %d\nbuckets used: %d/%d\n"
			 "longest chain: %d\n", entries,
			 slots_used, SIDTAB_HASH_BUCKETS, max_chain_len);
}

static u32 sidtab_level_from_count(u32 count)
{
	u32 capacity = SIDTAB_LEAF_ENTRIES;
	u32 level = 0;

	while (count > capacity) {
		capacity <<= SIDTAB_INNER_SHIFT;
		++level;
	}
	return level;
}

static int sidtab_alloc_roots(struct sidtab *s, u32 level)
{
	u32 l;

	if (!s->roots[0].ptr_leaf) {
		s->roots[0].ptr_leaf = kzalloc(SIDTAB_NODE_ALLOC_SIZE,
					       GFP_ATOMIC);
		if (!s->roots[0].ptr_leaf)
			return -ENOMEM;
	}
	for (l = 1; l <= level; ++l)
		if (!s->roots[l].ptr_inner) {
			s->roots[l].ptr_inner = kzalloc(SIDTAB_NODE_ALLOC_SIZE,
							GFP_ATOMIC);
			if (!s->roots[l].ptr_inner)
				return -ENOMEM;
			s->roots[l].ptr_inner->entries[0] = s->roots[l - 1];
		}
	return 0;
}

static struct sidtab_entry *sidtab_do_lookup(struct sidtab *s, u32 index,
					     int alloc)
{
	union sidtab_entry_inner *entry;
	u32 level, capacity_shift, leaf_index = index / SIDTAB_LEAF_ENTRIES;

	/* find the level of the subtree we need */
	level = sidtab_level_from_count(index + 1);
	capacity_shift = level * SIDTAB_INNER_SHIFT;

	/* allocate roots if needed */
	if (alloc && sidtab_alloc_roots(s, level) != 0)
		return NULL;

	/* lookup inside the subtree */
	entry = &s->roots[level];
	while (level != 0) {
		capacity_shift -= SIDTAB_INNER_SHIFT;
		--level;

		entry = &entry->ptr_inner->entries[leaf_index >> capacity_shift];
		leaf_index &= ((u32)1 << capacity_shift) - 1;

		if (!entry->ptr_inner) {
			if (alloc)
				entry->ptr_inner = kzalloc(SIDTAB_NODE_ALLOC_SIZE,
							   GFP_ATOMIC);
			if (!entry->ptr_inner)
				return NULL;
		}
	}
	if (!entry->ptr_leaf) {
		if (alloc)
			entry->ptr_leaf = kzalloc(SIDTAB_NODE_ALLOC_SIZE,
						  GFP_ATOMIC);
		if (!entry->ptr_leaf)
			return NULL;
	}
	return &entry->ptr_leaf->entries[index % SIDTAB_LEAF_ENTRIES];
}

static struct sidtab_entry *sidtab_lookup(struct sidtab *s, u32 index)
{
	/* read entries only after reading count */
	u32 count = smp_load_acquire(&s->count);

	if (index >= count)
		return NULL;

	return sidtab_do_lookup(s, index, 0);
}

static struct sidtab_entry *sidtab_lookup_initial(struct sidtab *s, u32 sid)
{
	return s->isids[sid - 1].set ? &s->isids[sid - 1].entry : NULL;
}

static struct sidtab_entry *sidtab_search_core(struct sidtab *s, u32 sid,
					       int force)
{
	if (sid != 0) {
		struct sidtab_entry *entry;

		if (sid > SECINITSID_NUM)
			entry = sidtab_lookup(s, sid_to_index(sid));
		else
			entry = sidtab_lookup_initial(s, sid);
		if (entry && (!entry->context.len || force))
			return entry;
	}

	return sidtab_lookup_initial(s, SECINITSID_UNLABELED);
}

struct sidtab_entry *sidtab_search_entry(struct sidtab *s, u32 sid)
{
	return sidtab_search_core(s, sid, 0);
}

struct sidtab_entry *sidtab_search_entry_force(struct sidtab *s, u32 sid)
{
	return sidtab_search_core(s, sid, 1);
}

int sidtab_context_to_sid(struct sidtab *s, struct context *context,
			  u32 *sid)
{
	unsigned long flags;
	u32 count, hash = context_compute_hash(context);
	struct sidtab_convert_params *convert;
	struct sidtab_entry *dst, *dst_convert;
	int rc;

	*sid = context_to_sid(s, context, hash);
	if (*sid)
		return 0;

	/* lock-free search failed: lock, re-search, and insert if not found */
	spin_lock_irqsave(&s->lock, flags);

	rc = 0;
	*sid = context_to_sid(s, context, hash);
	if (*sid)
		goto out_unlock;

	if (unlikely(s->frozen)) {
		/*
		 * This sidtab is now frozen - tell the caller to abort and
		 * get the new one.
		 */
		rc = -ESTALE;
		goto out_unlock;
	}

	count = s->count;

	/* bail out if we already reached max entries */
	rc = -EOVERFLOW;
	if (count >= SIDTAB_MAX)
		goto out_unlock;

	/* insert context into new entry */
	rc = -ENOMEM;
	dst = sidtab_do_lookup(s, count, 1);
	if (!dst)
		goto out_unlock;

	dst->sid = index_to_sid(count);
	dst->hash = hash;

	rc = context_cpy(&dst->context, context);
	if (rc)
		goto out_unlock;

	/*
	 * if we are building a new sidtab, we need to convert the context
	 * and insert it there as well
	 */
	convert = s->convert;
	if (convert) {
		struct sidtab *target = convert->target;

		rc = -ENOMEM;
		dst_convert = sidtab_do_lookup(target, count, 1);
		if (!dst_convert) {
			context_destroy(&dst->context);
			goto out_unlock;
		}

<<<<<<< HEAD
		rc = convert->func(context, &dst_convert->context,
				   convert->args, GFP_ATOMIC);
=======
		rc = services_convert_context(convert->args,
					      context, &dst_convert->context);
>>>>>>> 048be156
		if (rc) {
			context_destroy(&dst->context);
			goto out_unlock;
		}
		dst_convert->sid = index_to_sid(count);
		dst_convert->hash = context_compute_hash(&dst_convert->context);
		target->count = count + 1;

		hash_add_rcu(target->context_to_sid,
			     &dst_convert->list, dst_convert->hash);
	}

	if (context->len)
		pr_info("SELinux:  Context %s is not valid (left unmapped).\n",
			context->str);

	*sid = index_to_sid(count);

	/* write entries before updating count */
	smp_store_release(&s->count, count + 1);
	hash_add_rcu(s->context_to_sid, &dst->list, dst->hash);

	rc = 0;
out_unlock:
	spin_unlock_irqrestore(&s->lock, flags);
	return rc;
}

static void sidtab_convert_hashtable(struct sidtab *s, u32 count)
{
	struct sidtab_entry *entry;
	u32 i;

	for (i = 0; i < count; i++) {
		entry = sidtab_do_lookup(s, i, 0);
		entry->sid = index_to_sid(i);
		entry->hash = context_compute_hash(&entry->context);

		hash_add_rcu(s->context_to_sid, &entry->list, entry->hash);
	}
}

static int sidtab_convert_tree(union sidtab_entry_inner *edst,
			       union sidtab_entry_inner *esrc,
			       u32 *pos, u32 count, u32 level,
			       struct sidtab_convert_params *convert)
{
	int rc;
	u32 i;

	if (level != 0) {
		if (!edst->ptr_inner) {
			edst->ptr_inner = kzalloc(SIDTAB_NODE_ALLOC_SIZE,
						  GFP_KERNEL);
			if (!edst->ptr_inner)
				return -ENOMEM;
		}
		i = 0;
		while (i < SIDTAB_INNER_ENTRIES && *pos < count) {
			rc = sidtab_convert_tree(&edst->ptr_inner->entries[i],
						 &esrc->ptr_inner->entries[i],
						 pos, count, level - 1,
						 convert);
			if (rc)
				return rc;
			i++;
		}
	} else {
		if (!edst->ptr_leaf) {
			edst->ptr_leaf = kzalloc(SIDTAB_NODE_ALLOC_SIZE,
						 GFP_KERNEL);
			if (!edst->ptr_leaf)
				return -ENOMEM;
		}
		i = 0;
		while (i < SIDTAB_LEAF_ENTRIES && *pos < count) {
<<<<<<< HEAD
			rc = convert->func(&esrc->ptr_leaf->entries[i].context,
					   &edst->ptr_leaf->entries[i].context,
					   convert->args, GFP_KERNEL);
=======
			rc = services_convert_context(convert->args,
					&esrc->ptr_leaf->entries[i].context,
					&edst->ptr_leaf->entries[i].context);
>>>>>>> 048be156
			if (rc)
				return rc;
			(*pos)++;
			i++;
		}
		cond_resched();
	}
	return 0;
}

int sidtab_convert(struct sidtab *s, struct sidtab_convert_params *params)
{
	unsigned long flags;
	u32 count, level, pos;
	int rc;

	spin_lock_irqsave(&s->lock, flags);

	/* concurrent policy loads are not allowed */
	if (s->convert) {
		spin_unlock_irqrestore(&s->lock, flags);
		return -EBUSY;
	}

	count = s->count;
	level = sidtab_level_from_count(count);

	/* allocate last leaf in the new sidtab (to avoid race with
	 * live convert)
	 */
	rc = sidtab_do_lookup(params->target, count - 1, 1) ? 0 : -ENOMEM;
	if (rc) {
		spin_unlock_irqrestore(&s->lock, flags);
		return rc;
	}

	/* set count in case no new entries are added during conversion */
	params->target->count = count;

	/* enable live convert of new entries */
	s->convert = params;

	/* we can safely convert the tree outside the lock */
	spin_unlock_irqrestore(&s->lock, flags);

	pr_info("SELinux:  Converting %u SID table entries...\n", count);

	/* convert all entries not covered by live convert */
	pos = 0;
	rc = sidtab_convert_tree(&params->target->roots[level],
				 &s->roots[level], &pos, count, level, params);
	if (rc) {
		/* we need to keep the old table - disable live convert */
		spin_lock_irqsave(&s->lock, flags);
		s->convert = NULL;
		spin_unlock_irqrestore(&s->lock, flags);
		return rc;
	}
	/*
	 * The hashtable can also be modified in sidtab_context_to_sid()
	 * so we must re-acquire the lock here.
	 */
	spin_lock_irqsave(&s->lock, flags);
	sidtab_convert_hashtable(params->target, count);
	spin_unlock_irqrestore(&s->lock, flags);

	return 0;
}

void sidtab_cancel_convert(struct sidtab *s)
{
	unsigned long flags;

	/* cancelling policy load - disable live convert of sidtab */
	spin_lock_irqsave(&s->lock, flags);
	s->convert = NULL;
	spin_unlock_irqrestore(&s->lock, flags);
}

void sidtab_freeze_begin(struct sidtab *s, unsigned long *flags) __acquires(&s->lock)
{
	spin_lock_irqsave(&s->lock, *flags);
	s->frozen = true;
	s->convert = NULL;
}
void sidtab_freeze_end(struct sidtab *s, unsigned long *flags) __releases(&s->lock)
{
	spin_unlock_irqrestore(&s->lock, *flags);
}

static void sidtab_destroy_entry(struct sidtab_entry *entry)
{
	context_destroy(&entry->context);
#if CONFIG_SECURITY_SELINUX_SID2STR_CACHE_SIZE > 0
	kfree(rcu_dereference_raw(entry->cache));
#endif
}

static void sidtab_destroy_tree(union sidtab_entry_inner entry, u32 level)
{
	u32 i;

	if (level != 0) {
		struct sidtab_node_inner *node = entry.ptr_inner;

		if (!node)
			return;

		for (i = 0; i < SIDTAB_INNER_ENTRIES; i++)
			sidtab_destroy_tree(node->entries[i], level - 1);
		kfree(node);
	} else {
		struct sidtab_node_leaf *node = entry.ptr_leaf;

		if (!node)
			return;

		for (i = 0; i < SIDTAB_LEAF_ENTRIES; i++)
			sidtab_destroy_entry(&node->entries[i]);
		kfree(node);
	}
}

void sidtab_destroy(struct sidtab *s)
{
	u32 i, level;

	for (i = 0; i < SECINITSID_NUM; i++)
		if (s->isids[i].set)
			sidtab_destroy_entry(&s->isids[i].entry);

	level = SIDTAB_MAX_LEVEL;
	while (level && !s->roots[level].ptr_inner)
		--level;

	sidtab_destroy_tree(s->roots[level], level);
	/*
	 * The context_to_sid hashtable's objects are all shared
	 * with the isids array and context tree, and so don't need
	 * to be cleaned up here.
	 */
}

#if CONFIG_SECURITY_SELINUX_SID2STR_CACHE_SIZE > 0

void sidtab_sid2str_put(struct sidtab *s, struct sidtab_entry *entry,
			const char *str, u32 str_len)
{
	struct sidtab_str_cache *cache, *victim = NULL;
	unsigned long flags;

	/* do not cache invalid contexts */
	if (entry->context.len)
		return;

	spin_lock_irqsave(&s->cache_lock, flags);

	cache = rcu_dereference_protected(entry->cache,
					  lockdep_is_held(&s->cache_lock));
	if (cache) {
		/* entry in cache - just bump to the head of LRU list */
		list_move(&cache->lru_member, &s->cache_lru_list);
		goto out_unlock;
	}

	cache = kmalloc(struct_size(cache, str, str_len), GFP_ATOMIC);
	if (!cache)
		goto out_unlock;

	if (s->cache_free_slots == 0) {
		/* pop a cache entry from the tail and free it */
		victim = container_of(s->cache_lru_list.prev,
				      struct sidtab_str_cache, lru_member);
		list_del(&victim->lru_member);
		rcu_assign_pointer(victim->parent->cache, NULL);
	} else {
		s->cache_free_slots--;
	}
	cache->parent = entry;
	cache->len = str_len;
	memcpy(cache->str, str, str_len);
	list_add(&cache->lru_member, &s->cache_lru_list);

	rcu_assign_pointer(entry->cache, cache);

out_unlock:
	spin_unlock_irqrestore(&s->cache_lock, flags);
	kfree_rcu(victim, rcu_member);
}

int sidtab_sid2str_get(struct sidtab *s, struct sidtab_entry *entry,
		       char **out, u32 *out_len)
{
	struct sidtab_str_cache *cache;
	int rc = 0;

	if (entry->context.len)
		return -ENOENT; /* do not cache invalid contexts */

	rcu_read_lock();

	cache = rcu_dereference(entry->cache);
	if (!cache) {
		rc = -ENOENT;
	} else {
		*out_len = cache->len;
		if (out) {
			*out = kmemdup(cache->str, cache->len, GFP_ATOMIC);
			if (!*out)
				rc = -ENOMEM;
		}
	}

	rcu_read_unlock();

	if (!rc && out)
		sidtab_sid2str_put(s, entry, *out, *out_len);
	return rc;
}

#endif /* CONFIG_SECURITY_SELINUX_SID2STR_CACHE_SIZE > 0 */<|MERGE_RESOLUTION|>--- conflicted
+++ resolved
@@ -327,13 +327,9 @@
 			goto out_unlock;
 		}
 
-<<<<<<< HEAD
-		rc = convert->func(context, &dst_convert->context,
-				   convert->args, GFP_ATOMIC);
-=======
 		rc = services_convert_context(convert->args,
-					      context, &dst_convert->context);
->>>>>>> 048be156
+					      context, &dst_convert->context,
+					      GFP_ATOMIC);
 		if (rc) {
 			context_destroy(&dst->context);
 			goto out_unlock;
@@ -410,15 +406,10 @@
 		}
 		i = 0;
 		while (i < SIDTAB_LEAF_ENTRIES && *pos < count) {
-<<<<<<< HEAD
-			rc = convert->func(&esrc->ptr_leaf->entries[i].context,
-					   &edst->ptr_leaf->entries[i].context,
-					   convert->args, GFP_KERNEL);
-=======
 			rc = services_convert_context(convert->args,
 					&esrc->ptr_leaf->entries[i].context,
-					&edst->ptr_leaf->entries[i].context);
->>>>>>> 048be156
+					&edst->ptr_leaf->entries[i].context,
+					GFP_KERNEL);
 			if (rc)
 				return rc;
 			(*pos)++;
