// SPDX-License-Identifier: GPL-2.0-only
/*
 *  inode.c - securityfs
 *
 *  Copyright (C) 2005 Greg Kroah-Hartman <gregkh@suse.de>
 *
 *  Based on fs/debugfs/inode.c which had the following copyright notice:
 *    Copyright (C) 2004 Greg Kroah-Hartman <greg@kroah.com>
 *    Copyright (C) 2004 IBM Inc.
 */

/* #define DEBUG */
#include <linux/sysfs.h>
#include <linux/kobject.h>
#include <linux/fs.h>
#include <linux/mount.h>
#include <linux/pagemap.h>
#include <linux/init.h>
#include <linux/namei.h>
#include <linux/security.h>
#include <linux/lsm_hooks.h>
#include <linux/magic.h>

static struct vfsmount *mount;
static int mount_count;

<<<<<<< HEAD
static void securityfs_i_callback(struct rcu_head *head)
{
	struct inode *inode = container_of(head, struct inode, i_rcu);
	if (S_ISLNK(inode->i_mode))
		kfree(inode->i_link);
	free_inode_nonrcu(inode);
}

static void securityfs_destroy_inode(struct inode *inode)
{
	call_rcu(&inode->i_rcu, securityfs_i_callback);
=======
static void securityfs_free_inode(struct inode *inode)
{
	if (S_ISLNK(inode->i_mode))
		kfree(inode->i_link);
	free_inode_nonrcu(inode);
>>>>>>> 0ecfebd2
}

static const struct super_operations securityfs_super_operations = {
	.statfs		= simple_statfs,
<<<<<<< HEAD
	.destroy_inode	= securityfs_destroy_inode,
=======
	.free_inode	= securityfs_free_inode,
>>>>>>> 0ecfebd2
};

static int fill_super(struct super_block *sb, void *data, int silent)
{
	static const struct tree_descr files[] = {{""}};
	int error;

	error = simple_fill_super(sb, SECURITYFS_MAGIC, files);
	if (error)
		return error;

	sb->s_op = &securityfs_super_operations;

	return 0;
}

static struct dentry *get_sb(struct file_system_type *fs_type,
		  int flags, const char *dev_name,
		  void *data)
{
	return mount_single(fs_type, flags, data, fill_super);
}

static struct file_system_type fs_type = {
	.owner =	THIS_MODULE,
	.name =		"securityfs",
	.mount =	get_sb,
	.kill_sb =	kill_litter_super,
};

/**
 * securityfs_create_dentry - create a dentry in the securityfs filesystem
 *
 * @name: a pointer to a string containing the name of the file to create.
 * @mode: the permission that the file should have
 * @parent: a pointer to the parent dentry for this file.  This should be a
 *          directory dentry if set.  If this parameter is %NULL, then the
 *          file will be created in the root of the securityfs filesystem.
 * @data: a pointer to something that the caller will want to get to later
 *        on.  The inode.i_private pointer will point to this value on
 *        the open() call.
 * @fops: a pointer to a struct file_operations that should be used for
 *        this file.
 * @iops: a point to a struct of inode_operations that should be used for
 *        this file/dir
 *
 * This is the basic "create a file/dir/symlink" function for
 * securityfs.  It allows for a wide range of flexibility in creating
 * a file, or a directory (if you want to create a directory, the
 * securityfs_create_dir() function is recommended to be used
 * instead).
 *
 * This function returns a pointer to a dentry if it succeeds.  This
 * pointer must be passed to the securityfs_remove() function when the
 * file is to be removed (no automatic cleanup happens if your module
 * is unloaded, you are responsible here).  If an error occurs, the
 * function will return the error value (via ERR_PTR).
 *
 * If securityfs is not enabled in the kernel, the value %-ENODEV is
 * returned.
 */
static struct dentry *securityfs_create_dentry(const char *name, umode_t mode,
					struct dentry *parent, void *data,
					const struct file_operations *fops,
					const struct inode_operations *iops)
{
	struct dentry *dentry;
	struct inode *dir, *inode;
	int error;

	if (!(mode & S_IFMT))
		mode = (mode & S_IALLUGO) | S_IFREG;

	pr_debug("securityfs: creating file '%s'\n",name);

	error = simple_pin_fs(&fs_type, &mount, &mount_count);
	if (error)
		return ERR_PTR(error);

	if (!parent)
		parent = mount->mnt_root;

	dir = d_inode(parent);

	inode_lock(dir);
	dentry = lookup_one_len(name, parent, strlen(name));
	if (IS_ERR(dentry))
		goto out;

	if (d_really_is_positive(dentry)) {
		error = -EEXIST;
		goto out1;
	}

	inode = new_inode(dir->i_sb);
	if (!inode) {
		error = -ENOMEM;
		goto out1;
	}

	inode->i_ino = get_next_ino();
	inode->i_mode = mode;
	inode->i_atime = inode->i_mtime = inode->i_ctime = current_time(inode);
	inode->i_private = data;
	if (S_ISDIR(mode)) {
		inode->i_op = &simple_dir_inode_operations;
		inode->i_fop = &simple_dir_operations;
		inc_nlink(inode);
		inc_nlink(dir);
	} else if (S_ISLNK(mode)) {
		inode->i_op = iops ? iops : &simple_symlink_inode_operations;
		inode->i_link = data;
	} else {
		inode->i_fop = fops;
	}
	d_instantiate(dentry, inode);
	dget(dentry);
	inode_unlock(dir);
	return dentry;

out1:
	dput(dentry);
	dentry = ERR_PTR(error);
out:
	inode_unlock(dir);
	simple_release_fs(&mount, &mount_count);
	return dentry;
}

/**
 * securityfs_create_file - create a file in the securityfs filesystem
 *
 * @name: a pointer to a string containing the name of the file to create.
 * @mode: the permission that the file should have
 * @parent: a pointer to the parent dentry for this file.  This should be a
 *          directory dentry if set.  If this parameter is %NULL, then the
 *          file will be created in the root of the securityfs filesystem.
 * @data: a pointer to something that the caller will want to get to later
 *        on.  The inode.i_private pointer will point to this value on
 *        the open() call.
 * @fops: a pointer to a struct file_operations that should be used for
 *        this file.
 *
 * This function creates a file in securityfs with the given @name.
 *
 * This function returns a pointer to a dentry if it succeeds.  This
 * pointer must be passed to the securityfs_remove() function when the file is
 * to be removed (no automatic cleanup happens if your module is unloaded,
 * you are responsible here).  If an error occurs, the function will return
 * the error value (via ERR_PTR).
 *
 * If securityfs is not enabled in the kernel, the value %-ENODEV is
 * returned.
 */
struct dentry *securityfs_create_file(const char *name, umode_t mode,
				      struct dentry *parent, void *data,
				      const struct file_operations *fops)
{
	return securityfs_create_dentry(name, mode, parent, data, fops, NULL);
}
EXPORT_SYMBOL_GPL(securityfs_create_file);

/**
 * securityfs_create_dir - create a directory in the securityfs filesystem
 *
 * @name: a pointer to a string containing the name of the directory to
 *        create.
 * @parent: a pointer to the parent dentry for this file.  This should be a
 *          directory dentry if set.  If this parameter is %NULL, then the
 *          directory will be created in the root of the securityfs filesystem.
 *
 * This function creates a directory in securityfs with the given @name.
 *
 * This function returns a pointer to a dentry if it succeeds.  This
 * pointer must be passed to the securityfs_remove() function when the file is
 * to be removed (no automatic cleanup happens if your module is unloaded,
 * you are responsible here).  If an error occurs, the function will return
 * the error value (via ERR_PTR).
 *
 * If securityfs is not enabled in the kernel, the value %-ENODEV is
 * returned.
 */
struct dentry *securityfs_create_dir(const char *name, struct dentry *parent)
{
	return securityfs_create_file(name, S_IFDIR | 0755, parent, NULL, NULL);
}
EXPORT_SYMBOL_GPL(securityfs_create_dir);

/**
 * securityfs_create_symlink - create a symlink in the securityfs filesystem
 *
 * @name: a pointer to a string containing the name of the symlink to
 *        create.
 * @parent: a pointer to the parent dentry for the symlink.  This should be a
 *          directory dentry if set.  If this parameter is %NULL, then the
 *          directory will be created in the root of the securityfs filesystem.
 * @target: a pointer to a string containing the name of the symlink's target.
 *          If this parameter is %NULL, then the @iops parameter needs to be
 *          setup to handle .readlink and .get_link inode_operations.
 * @iops: a pointer to the struct inode_operations to use for the symlink. If
 *        this parameter is %NULL, then the default simple_symlink_inode
 *        operations will be used.
 *
 * This function creates a symlink in securityfs with the given @name.
 *
 * This function returns a pointer to a dentry if it succeeds.  This
 * pointer must be passed to the securityfs_remove() function when the file is
 * to be removed (no automatic cleanup happens if your module is unloaded,
 * you are responsible here).  If an error occurs, the function will return
 * the error value (via ERR_PTR).
 *
 * If securityfs is not enabled in the kernel, the value %-ENODEV is
 * returned.
 */
struct dentry *securityfs_create_symlink(const char *name,
					 struct dentry *parent,
					 const char *target,
					 const struct inode_operations *iops)
{
	struct dentry *dent;
	char *link = NULL;

	if (target) {
		link = kstrdup(target, GFP_KERNEL);
		if (!link)
			return ERR_PTR(-ENOMEM);
	}
	dent = securityfs_create_dentry(name, S_IFLNK | 0444, parent,
					link, NULL, iops);
	if (IS_ERR(dent))
		kfree(link);

	return dent;
}
EXPORT_SYMBOL_GPL(securityfs_create_symlink);

/**
 * securityfs_remove - removes a file or directory from the securityfs filesystem
 *
 * @dentry: a pointer to a the dentry of the file or directory to be removed.
 *
 * This function removes a file or directory in securityfs that was previously
 * created with a call to another securityfs function (like
 * securityfs_create_file() or variants thereof.)
 *
 * This function is required to be called in order for the file to be
 * removed. No automatic cleanup of files will happen when a module is
 * removed; you are responsible here.
 */
void securityfs_remove(struct dentry *dentry)
{
	struct inode *dir;

	if (!dentry || IS_ERR(dentry))
		return;

	dir = d_inode(dentry->d_parent);
	inode_lock(dir);
	if (simple_positive(dentry)) {
		if (d_is_dir(dentry))
			simple_rmdir(dir, dentry);
		else
			simple_unlink(dir, dentry);
		dput(dentry);
	}
	inode_unlock(dir);
	simple_release_fs(&mount, &mount_count);
}
EXPORT_SYMBOL_GPL(securityfs_remove);

#ifdef CONFIG_SECURITY
static struct dentry *lsm_dentry;
static ssize_t lsm_read(struct file *filp, char __user *buf, size_t count,
			loff_t *ppos)
{
	return simple_read_from_buffer(buf, count, ppos, lsm_names,
		strlen(lsm_names));
}

static const struct file_operations lsm_ops = {
	.read = lsm_read,
	.llseek = generic_file_llseek,
};
#endif

static int __init securityfs_init(void)
{
	int retval;

	retval = sysfs_create_mount_point(kernel_kobj, "security");
	if (retval)
		return retval;

	retval = register_filesystem(&fs_type);
	if (retval) {
		sysfs_remove_mount_point(kernel_kobj, "security");
		return retval;
	}
#ifdef CONFIG_SECURITY
	lsm_dentry = securityfs_create_file("lsm", 0444, NULL, NULL,
						&lsm_ops);
#endif
	return 0;
}
core_initcall(securityfs_init);<|MERGE_RESOLUTION|>--- conflicted
+++ resolved
@@ -24,34 +24,16 @@
 static struct vfsmount *mount;
 static int mount_count;
 
-<<<<<<< HEAD
-static void securityfs_i_callback(struct rcu_head *head)
-{
-	struct inode *inode = container_of(head, struct inode, i_rcu);
+static void securityfs_free_inode(struct inode *inode)
+{
 	if (S_ISLNK(inode->i_mode))
 		kfree(inode->i_link);
 	free_inode_nonrcu(inode);
 }
 
-static void securityfs_destroy_inode(struct inode *inode)
-{
-	call_rcu(&inode->i_rcu, securityfs_i_callback);
-=======
-static void securityfs_free_inode(struct inode *inode)
-{
-	if (S_ISLNK(inode->i_mode))
-		kfree(inode->i_link);
-	free_inode_nonrcu(inode);
->>>>>>> 0ecfebd2
-}
-
 static const struct super_operations securityfs_super_operations = {
 	.statfs		= simple_statfs,
-<<<<<<< HEAD
-	.destroy_inode	= securityfs_destroy_inode,
-=======
 	.free_inode	= securityfs_free_inode,
->>>>>>> 0ecfebd2
 };
 
 static int fill_super(struct super_block *sb, void *data, int silent)
