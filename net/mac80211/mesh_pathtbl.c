--- conflicted
+++ resolved
@@ -55,28 +55,10 @@
 	spin_lock_init(&tbl->gates_lock);
 	spin_lock_init(&tbl->walk_lock);
 
-<<<<<<< HEAD
-	newtbl = kmalloc(sizeof(struct mesh_table), GFP_ATOMIC);
-	if (!newtbl)
-		return NULL;
-
-	INIT_HLIST_HEAD(&newtbl->known_gates);
-	INIT_HLIST_HEAD(&newtbl->walk_head);
-	atomic_set(&newtbl->entries,  0);
-	spin_lock_init(&newtbl->gates_lock);
-	spin_lock_init(&newtbl->walk_lock);
-	if (rhashtable_init(&newtbl->rhead, &mesh_rht_params)) {
-		kfree(newtbl);
-		return NULL;
-	}
-
-	return newtbl;
-=======
 	/* rhashtable_init() may fail only in case of wrong
 	 * mesh_rht_params
 	 */
 	WARN_ON(rhashtable_init(&tbl->rhead, &mesh_rht_params));
->>>>>>> df0cc57e
 }
 
 static void mesh_table_free(struct mesh_table *tbl)
