--- conflicted
+++ resolved
@@ -134,12 +134,8 @@
 	int err;
 	int tp_created = 0;
 
-<<<<<<< HEAD
 	if ((n->nlmsg_type != RTM_GETTFILTER) &&
-	    !ns_capable(net->user_ns, CAP_NET_ADMIN))
-=======
-	if ((n->nlmsg_type != RTM_GETTFILTER) && !netlink_capable(skb, CAP_NET_ADMIN))
->>>>>>> 1a466ae9
+	    !netlink_ns_capable(skb, net->user_ns, CAP_NET_ADMIN))
 		return -EPERM;
 
 replay:
